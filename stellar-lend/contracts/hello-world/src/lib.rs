--- conflicted
+++ resolved
@@ -875,13 +875,10 @@
     BridgeFeeUpdated(String, i128),          // network_id, fee_bps
     AssetBridgedIn(Address, String, Address, i128, i128),  // user, network_id, asset, amount, fee
     AssetBridgedOut(Address, String, Address, i128, i128), // user, network_id, asset, amount, fee
-<<<<<<< HEAD
     // Monitoring
     HealthReported(String),
     PerformanceReported(i128),
     SecurityIncident(String),
-=======
->>>>>>> 374646c4
 }
 
 impl ProtocolEvent {
@@ -1274,7 +1271,6 @@
                     )
                 );
             }
-<<<<<<< HEAD
             ProtocolEvent::HealthReported(msg) => {
                 env.events().publish(
                     (Symbol::new(env, "health_report"), Symbol::new(env, "msg")),
@@ -1293,7 +1289,6 @@
                     (Symbol::new(env, "msg"), msg.clone())
                 );
             }
-=======
         }
     }
 }
@@ -1867,7 +1862,6 @@
         MsActionKind::SetMinCR(ratio) => {
             let admin = ProtocolConfig::get_admin(&env).ok_or(ProtocolError::Unauthorized)?;
             ProtocolConfig::set_min_collateral_ratio(&env, &admin, ratio)?;
->>>>>>> 374646c4
         }
     }
     p.executed = true;
@@ -2359,7 +2353,6 @@
     Ok(())
 }
 
-<<<<<<< HEAD
 // --- Monitoring & Alerting ---
 #[derive(Clone, Debug, Eq, PartialEq)]
 #[contracttype]
@@ -2410,8 +2403,6 @@
 
 pub fn monitor_get(env: Env) -> MonitorMetrics { MonitorStorage::get(&env) }
 
-=======
->>>>>>> 374646c4
 // --- Core Protocol Function Placeholders ---
 /// Deposit collateral into the protocol
 pub fn deposit_collateral(env: Env, depositor: String, amount: i128) -> Result<(), ProtocolError> {
@@ -3934,15 +3925,12 @@
     pub fn data_restore(env: Env, name: Symbol) -> Result<(), ProtocolError> { data_restore(env, name) }
     pub fn data_migrate_bump_version(env: Env, name: Symbol, new_version: u32) -> Result<(), ProtocolError> { data_migrate_bump_version(env, name, new_version) }
 
-<<<<<<< HEAD
     // Monitoring
     pub fn monitor_report_health(env: Env, msg: String) -> Result<(), ProtocolError> { monitor_report_health(env, msg) }
     pub fn monitor_report_performance(env: Env, gas_used: i128) -> Result<(), ProtocolError> { monitor_report_performance(env, gas_used) }
     pub fn monitor_report_security(env: Env, msg: String) -> Result<(), ProtocolError> { monitor_report_security(env, msg) }
     pub fn monitor_get(env: Env) -> MonitorMetrics { monitor_get(env) }
 
-=======
->>>>>>> 374646c4
     // Social recovery entrypoints
     pub fn set_guardians(env: Env, user: String, guardians: Vec<Address>) -> Result<(), ProtocolError> {
         set_guardians(env, user, guardians)
