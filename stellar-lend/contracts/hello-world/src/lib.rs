//! StellarLend Soroban Smart Contract
//
//! This contract provides the foundation for the StellarLend DeFi Lending & Borrowing Protocol.
//! Core features will be implemented incrementally in separate modules.

#![no_std]
extern crate alloc;

use alloc::format;
use soroban_sdk::{
    contract, contracterror, contractimpl, contracttype, vec, Address, Bytes, Env,
    IntoVal, Map, String, Symbol, Vec,
};
use soroban_sdk::token::TokenClient;
mod oracle;
use oracle::{Oracle, OracleSource, OracleStorage};
mod governance;
use governance::{Governance, GovStorage, Proposal};
mod flash_loan;
use flash_loan::FlashLoan;

// Global allocator for Soroban contracts
#[global_allocator]
static ALLOC: wee_alloc::WeeAlloc = wee_alloc::WeeAlloc::INIT;

#[cfg(test)]
mod test;

// Module placeholders for future expansion
// mod deposit;
// mod borrow;
// mod repay;
// mod withdraw;
// mod liquidate;

/// Reentrancy guard for security
pub struct ReentrancyGuard;

impl ReentrancyGuard {
    fn key(env: &Env) -> Symbol { Symbol::new(env, "reentrancy") }
    pub fn enter(env: &Env) -> Result<(), ProtocolError> {
        let entered = env.storage().instance().get::<Symbol, bool>(&Self::key(env)).unwrap_or(false);
        if entered {
            let error = ProtocolError::ReentrancyDetected;
            return Err(error);
        }
        env.storage().instance().set(&Self::key(env), &true);
        Ok(())
    }
    pub fn exit(env: &Env) {
        env.storage().instance().set(&Self::key(env), &false);
    }
}

/// The main contract struct for StellarLend
#[contract]
pub struct Contract;

/// Represents a user's position in the protocol
#[derive(Clone, Debug, Eq, PartialEq)]
#[contracttype]
pub struct Position {
    /// The address of the user
    pub user: Address,
    /// The amount of collateral deposited
    pub collateral: i128,
    /// The amount borrowed
    pub debt: i128,
    /// Accrued borrow interest (scaled by 1e8)
    pub borrow_interest: i128,
    /// Accrued supply interest (scaled by 1e8)
    pub supply_interest: i128,
    /// Last time interest was accrued for this position
    pub last_accrual_time: u64,
}

impl Position {
    /// Create a new position
    pub fn new(user: Address, collateral: i128, debt: i128) -> Self {
        Self {
            user,
            collateral,
            debt,
            borrow_interest: 0,
            supply_interest: 0,
            last_accrual_time: 0,
        }
    }
}

/// Parameters for a specific asset supported by cross-asset functionality
#[derive(Clone, Debug, Eq, PartialEq)]
#[contracttype]
pub struct AssetParams {
    /// Collateral factor (scaled by 1e8). 75% => 75000000
    pub collateral_factor: i128,
    /// Borrowing enabled for this asset
    pub borrow_enabled: bool,
    /// Deposits enabled for this asset
    pub deposit_enabled: bool,
    /// Cross-asset features enabled for this asset
    pub cross_enabled: bool,
}

impl AssetParams {
    pub fn default() -> Self {
        Self {
            collateral_factor: 75000000, // 75%
            borrow_enabled: true,
            deposit_enabled: true,
            cross_enabled: true,
        }
    }
}

/// Dynamic CF parameters per asset
#[derive(Clone, Debug, Eq, PartialEq)]
#[contracttype]
pub struct DynamicCFParams {
    pub min_cf: i128,         // 0..=1e8
    pub max_cf: i128,         // 0..=1e8
    pub sensitivity_bps: i128, // how much to reduce per 1% vol (bps)
    pub max_step_bps: i128,    // max change per update (bps)
}

impl DynamicCFParams {
    pub fn default() -> Self {
        Self { min_cf: 50000000, max_cf: 90000000, sensitivity_bps: 100, max_step_bps: 200 } // defaults
    }
}

/// Market state tracking for dynamic CF
#[derive(Clone, Debug, Eq, PartialEq)]
#[contracttype]
pub struct MarketState {
    pub last_price: i128,    // 1e8
    pub vol_index_bps: i128, // simple volatility index in bps
}

impl MarketState {
    pub fn initial() -> Self { Self { last_price: 0, vol_index_bps: 0 } }
}

/// Global risk parameters
#[derive(Clone, Debug, Eq, PartialEq)]
#[contracttype]
pub struct RiskParamsGlobal {
    pub base_limit_value: i128,    // in 1e8 value units
    pub score_to_limit_factor: i128, // multiplier per score unit to increase limit
    pub min_rate_adj_bps: i128,
    pub max_rate_adj_bps: i128,
}

impl RiskParamsGlobal {
    pub fn default() -> Self {
        Self { base_limit_value: 0, score_to_limit_factor: 0, min_rate_adj_bps: 0, max_rate_adj_bps: 0 }
    }
}

/// Per-user risk state
#[derive(Clone, Debug, Eq, PartialEq)]
#[contracttype]
pub struct UserRiskState {
    pub user: Address,
    pub score: i128,              // 0..=1000
    pub credit_limit_value: i128, // 1e8 value units
    pub tx_count: i128,
    pub last_update: u64,
}

impl UserRiskState {
    pub fn new(user: Address) -> Self {
        Self { user, score: 0, credit_limit_value: 0, tx_count: 0, last_update: 0 }
    }
}

/// Cross-asset position with per-asset collateral and debt
#[derive(Clone, Debug, Eq, PartialEq)]
#[contracttype]
pub struct CrossPosition {
    pub user: Address,
    /// Collateral balances by asset
    pub collateral: Map<Address, i128>,
    /// Debt balances by asset
    pub debt: Map<Address, i128>,
    /// Last accrual time for interest-like accounting (placeholder)
    pub last_accrual_time: u64,
}

impl CrossPosition {
    pub fn new(env: &Env, user: Address) -> Self {
        Self {
            user,
            collateral: Map::new(env),
            debt: Map::new(env),
            last_accrual_time: 0,
        }
    }
}

/// Pair key for AMM registry
#[derive(Clone, Debug, Eq, PartialEq)]
#[contracttype]
pub struct PairKey {
    pub a: Address,
    pub b: Address,
}

impl PairKey {
    pub fn ordered(a: Address, b: Address) -> Self {
        // Simple ordering by address to ensure deterministic mapping
        if a.to_string() <= b.to_string() { Self { a, b } } else { Self { a: b, b: a } }
    }
}

/// Auction state for advanced liquidation
#[derive(Clone, Debug, Eq, PartialEq)]
#[contracttype]
pub struct LiquidationAuction {
    pub user: Address,
    pub asset: Address,
    pub debt_portion: i128,
    pub highest_bid: i128,
    pub highest_bidder: Option<Address>,
    pub start_time: u64,
}

/// Interest rate configuration parameters
#[derive(Clone, Debug, Eq, PartialEq)]
#[contracttype]
pub struct InterestRateConfig {
    /// Base interest rate (scaled by 1e8, e.g., 2% = 2000000)
    pub base_rate: i128,
    /// Utilization point where rate increases (scaled by 1e8, e.g., 80% = 80000000)
    pub kink_utilization: i128,
    /// Rate multiplier above kink (scaled by 1e8, e.g., 10x = 10000000)
    pub multiplier: i128,
    /// Protocol fee percentage (scaled by 1e8, e.g., 10% = 10000000)
    pub reserve_factor: i128,
    /// Maximum allowed rate (scaled by 1e8, e.g., 50% = 50000000)
    pub rate_ceiling: i128,
    /// Minimum allowed rate (scaled by 1e8, e.g., 0.1% = 100000)
    pub rate_floor: i128,
    /// Last time config was updated
    pub last_update: u64,
    /// Smoothing factor in bps for rate changes (0..=10000)
    pub smoothing_bps: i128,
    /// Volatility sensitivity in bps (impact of utilization change)
    pub util_sensitivity_bps: i128,
}

impl InterestRateConfig {
    /// Create default interest rate configuration
    pub fn default() -> Self {
        Self {
            base_rate: 2000000,         // 2%
            kink_utilization: 80000000, // 80%
            multiplier: 10000000,       // 10x
            reserve_factor: 10000000,   // 10%
            rate_ceiling: 50000000,     // 50%
            rate_floor: 100000,         // 0.1%
            last_update: 0,
            smoothing_bps: 2000,        // 20% smoothing by default
            util_sensitivity_bps: 100,  // 1% per 1% util change
        }
    }
}

/// Current interest rate state
#[derive(Clone, Debug, Eq, PartialEq)]
#[contracttype]
pub struct InterestRateState {
    /// Current borrow rate (scaled by 1e8)
    pub current_borrow_rate: i128,
    /// Current supply rate (scaled by 1e8)
    pub current_supply_rate: i128,
    /// Current utilization rate (scaled by 1e8)
    pub utilization_rate: i128,
    /// Total borrowed amount
    pub total_borrowed: i128,
    /// Total supplied amount
    pub total_supplied: i128,
    /// Last time interest was accrued
    pub last_accrual_time: u64,
    /// Smoothed borrow rate
    pub smoothed_borrow_rate: i128,
}

impl InterestRateState {
    /// Create initial interest rate state
    pub fn initial() -> Self {
        Self {
            current_borrow_rate: 0,
            current_supply_rate: 0,
            utilization_rate: 0,
            total_borrowed: 0,
            total_supplied: 0,
            last_accrual_time: 0,
            smoothed_borrow_rate: 0,
        }
    }
}

/// Risk management configuration
#[derive(Clone, Debug, Eq, PartialEq)]
#[contracttype]
pub struct RiskConfig {
    /// Max % of debt that can be repaid in a single liquidation (scaled by 1e8)
    pub close_factor: i128,
    /// % bonus collateral given to liquidators (scaled by 1e8)
    pub liquidation_incentive: i128,
    /// Pause switches for protocol actions
    pub pause_borrow: bool,
    pub pause_deposit: bool,
    pub pause_withdraw: bool,
    pub pause_liquidate: bool,
    /// Last time config was updated
    pub last_update: u64,
}

impl RiskConfig {
    pub fn default() -> Self {
        Self {
            close_factor: 50000000,          // 50%
            liquidation_incentive: 10000000, // 10%
            pause_borrow: false,
            pause_deposit: false,
            pause_withdraw: false,
            pause_liquidate: false,
            last_update: 0,
        }
    }
}

/// Storage helper for risk config
pub struct RiskConfigStorage;

impl RiskConfigStorage {
    fn key(env: &Env) -> Symbol {
        Symbol::new(env, "risk_config")
    }

    pub fn save(env: &Env, config: &RiskConfig) {
        env.storage().instance().set(&Self::key(env), config);
    }

    pub fn get(env: &Env) -> RiskConfig {
        env.storage().instance().get(&Self::key(env)).unwrap_or_else(RiskConfig::default)
    }
}

/// Interest rate storage helper
pub struct InterestRateStorage;

impl InterestRateStorage {
    fn config_key(env: &Env) -> Symbol {
        Symbol::new(env, "interest_config")
    }

    fn state_key(env: &Env) -> Symbol {
        Symbol::new(env, "interest_state")
    }

    pub fn save_config(env: &Env, config: &InterestRateConfig) {
        env.storage().instance().set(&Self::config_key(env), config);
    }

    pub fn get_config(env: &Env) -> InterestRateConfig {
        env.storage().instance().get(&Self::config_key(env)).unwrap_or_else(InterestRateConfig::default)
    }

    pub fn save_state(env: &Env, state: &InterestRateState) {
        env.storage().instance().set(&Self::state_key(env), state);
    }

    pub fn get_state(env: &Env) -> InterestRateState {
        env.storage().instance().get(&Self::state_key(env)).unwrap_or_else(InterestRateState::initial)
    }

    pub fn update_state(env: &Env) -> InterestRateState {
        let mut state = Self::get_state(env);
        let config = Self::get_config(env);
        
        // Simple interest rate calculation based on utilization
        if state.total_supplied > 0 {
            state.utilization_rate = (state.total_borrowed * 100000000) / state.total_supplied;
        } else {
            state.utilization_rate = 0;
        }

        // Calculate borrow rate based on utilization
        if state.utilization_rate <= config.kink_utilization {
            state.current_borrow_rate = config.base_rate + 
                (state.utilization_rate * config.multiplier) / 100000000;
        } else {
            let kink_rate = config.base_rate + 
                (config.kink_utilization * config.multiplier) / 100000000;
            let excess_utilization = state.utilization_rate - config.kink_utilization;
            state.current_borrow_rate = kink_rate + 
                (excess_utilization * config.multiplier * 2) / 100000000;
        }

        // Apply rate limits
        if state.current_borrow_rate > config.rate_ceiling {
            state.current_borrow_rate = config.rate_ceiling;
        }
        if state.current_borrow_rate < config.rate_floor {
            state.current_borrow_rate = config.rate_floor;
        }

        // Smoothing for borrow rate: new = old*(s) + current*(1-s)
        let s_bps = config.smoothing_bps;
        let old = state.smoothed_borrow_rate;
        let cur = state.current_borrow_rate;
        state.smoothed_borrow_rate = (old * s_bps + cur * (10000 - s_bps)) / 10000;

        // Calculate supply rate from smoothed borrow rate
        state.current_supply_rate = state.smoothed_borrow_rate * (100000000 - config.reserve_factor) / 100000000;

        state.last_accrual_time = env.ledger().timestamp();
        Self::save_state(env, &state);
        state
    }
}

/// Storage for asset registry and oracle prices (cross-asset)
pub struct AssetRegistryStorage;

impl AssetRegistryStorage {
    fn params_key(env: &Env) -> Symbol { Symbol::new(env, "asset_params_map") }
    fn prices_key(env: &Env) -> Symbol { Symbol::new(env, "asset_prices_map") }
    fn cross_positions_key(env: &Env) -> Symbol { Symbol::new(env, "cross_positions_map") }
    fn dyn_params_key(env: &Env) -> Symbol { Symbol::new(env, "dyn_cf_params_map") }
    fn market_state_key(env: &Env) -> Symbol { Symbol::new(env, "market_state_map") }
    fn amm_registry_key(env: &Env) -> Symbol { Symbol::new(env, "amm_registry_map") }
    fn user_risk_key(env: &Env) -> Symbol { Symbol::new(env, "user_risk_map") }
    fn risk_params_key(env: &Env) -> Symbol { Symbol::new(env, "risk_params") }
    fn token_registry_key(env: &Env) -> Symbol { Symbol::new(env, "token_registry") }
    fn enforce_transfers_key(env: &Env) -> Symbol { Symbol::new(env, "enforce_transfers") }
    fn base_token_key(env: &Env) -> Symbol { Symbol::new(env, "base_token") }
    fn auction_book_key(env: &Env) -> Symbol { Symbol::new(env, "auction_book") }
    fn corr_key(env: &Env) -> Symbol { Symbol::new(env, "asset_correlations") }
    fn price_cache_key(env: &Env) -> Symbol { Symbol::new(env, "price_cache_map") }
    fn price_cache_ttl_key(env: &Env) -> Symbol { Symbol::new(env, "price_cache_ttl") }

    pub fn get_params_map(env: &Env) -> Map<Address, AssetParams> {
        env.storage().instance().get(&Self::params_key(env)).unwrap_or_else(|| Map::new(env))
    }

    pub fn put_params_map(env: &Env, map: &Map<Address, AssetParams>) {
        env.storage().instance().set(&Self::params_key(env), map);
    }

    pub fn get_prices_map(env: &Env) -> Map<Address, i128> {
        env.storage().instance().get(&Self::prices_key(env)).unwrap_or_else(|| Map::new(env))
    }

    pub fn put_prices_map(env: &Env, map: &Map<Address, i128>) {
        env.storage().instance().set(&Self::prices_key(env), map);
    }

    pub fn get_cross_positions(env: &Env) -> Map<Address, CrossPosition> {
        env.storage().instance().get(&Self::cross_positions_key(env)).unwrap_or_else(|| Map::new(env))
    }

    pub fn put_cross_positions(env: &Env, map: &Map<Address, CrossPosition>) {
        env.storage().instance().set(&Self::cross_positions_key(env), map);
    }

    pub fn get_dyn_params(env: &Env) -> Map<Address, DynamicCFParams> {
        env.storage().instance().get(&Self::dyn_params_key(env)).unwrap_or_else(|| Map::new(env))
    }

    pub fn put_dyn_params(env: &Env, map: &Map<Address, DynamicCFParams>) {
        env.storage().instance().set(&Self::dyn_params_key(env), map);
    }

    pub fn get_market_state(env: &Env) -> Map<Address, MarketState> {
        env.storage().instance().get(&Self::market_state_key(env)).unwrap_or_else(|| Map::new(env))
    }

    pub fn put_market_state(env: &Env, map: &Map<Address, MarketState>) {
        env.storage().instance().set(&Self::market_state_key(env), map);
    }

    pub fn get_amm_registry(env: &Env) -> Map<PairKey, Address> {
        env.storage().instance().get(&Self::amm_registry_key(env)).unwrap_or_else(|| Map::new(env))
    }

    pub fn put_amm_registry(env: &Env, map: &Map<PairKey, Address>) {
        env.storage().instance().set(&Self::amm_registry_key(env), map);
    }

    pub fn get_token_registry(env: &Env) -> Map<Address, Address> {
        env.storage().instance().get(&Self::token_registry_key(env)).unwrap_or_else(|| Map::new(env))
    }

    pub fn put_token_registry(env: &Env, map: &Map<Address, Address>) {
        env.storage().instance().set(&Self::token_registry_key(env), map);
    }

    pub fn get_enforce_transfers(env: &Env) -> bool {
        env.storage().instance().get(&Self::enforce_transfers_key(env)).unwrap_or(false)
    }

    pub fn set_enforce_transfers(env: &Env, flag: bool) {
        env.storage().instance().set(&Self::enforce_transfers_key(env), &flag);
    }

    pub fn set_base_token(env: &Env, token: &Address) {
        env.storage().instance().set(&Self::base_token_key(env), token);
    }

    pub fn get_base_token(env: &Env) -> Option<Address> {
        env.storage().instance().get(&Self::base_token_key(env))
    }

    pub fn get_auction_book(env: &Env) -> Map<Address, LiquidationAuction> {
        env.storage().instance().get(&Self::auction_book_key(env)).unwrap_or_else(|| Map::new(env))
    }

    pub fn put_auction_book(env: &Env, map: &Map<Address, LiquidationAuction>) {
        env.storage().instance().set(&Self::auction_book_key(env), map);
    }

    pub fn get_correlations(env: &Env) -> Map<PairKey, i128> {
        env.storage().instance().get(&Self::corr_key(env)).unwrap_or_else(|| Map::new(env))
    }

    pub fn put_correlations(env: &Env, map: &Map<PairKey, i128>) {
        env.storage().instance().set(&Self::corr_key(env), map);
    }

    pub fn get_price_cache(env: &Env) -> Map<Address, (i128, u64)> {
        env.storage().instance().get(&Self::price_cache_key(env)).unwrap_or_else(|| Map::new(env))
    }
    pub fn put_price_cache(env: &Env, map: &Map<Address, (i128, u64)>) {
        env.storage().instance().set(&Self::price_cache_key(env), map);
    }
    pub fn get_price_cache_ttl(env: &Env) -> u64 { env.storage().instance().get(&Self::price_cache_ttl_key(env)).unwrap_or(30) }
    pub fn set_price_cache_ttl(env: &Env, ttl: u64) { env.storage().instance().set(&Self::price_cache_ttl_key(env), &ttl); }

    pub fn get_user_risk(env: &Env) -> Map<Address, UserRiskState> {
        env.storage().instance().get(&Self::user_risk_key(env)).unwrap_or_else(|| Map::new(env))
    }

    pub fn put_user_risk(env: &Env, map: &Map<Address, UserRiskState>) {
        env.storage().instance().set(&Self::user_risk_key(env), map);
    }

    pub fn save_risk_params(env: &Env, params: &RiskParamsGlobal) {
        env.storage().instance().set(&Self::risk_params_key(env), params);
    }

    pub fn get_risk_params(env: &Env) -> RiskParamsGlobal {
        env.storage().instance().get(&Self::risk_params_key(env)).unwrap_or_else(RiskParamsGlobal::default)
    }
}

/// Interest rate manager
pub struct InterestRateManager;

impl InterestRateManager {
    pub fn accrue_interest_for_position(
        env: &Env,
        position: &mut Position,
        borrow_rate: i128,
        supply_rate: i128,
    ) {
        let current_time = env.ledger().timestamp();
        if position.last_accrual_time == 0 {
            position.last_accrual_time = current_time;
            return;
        }

        let time_delta = current_time - position.last_accrual_time;
        if time_delta == 0 {
            return;
        }

        // Accrue borrow interest
        if position.debt > 0 {
            let interest = (position.debt * borrow_rate * time_delta as i128) / (365 * 24 * 60 * 60 * 100000000);
            position.borrow_interest += interest;
        }

        // Accrue supply interest
        if position.collateral > 0 {
            let interest = (position.collateral * supply_rate * time_delta as i128) / (365 * 24 * 60 * 60 * 100000000);
            position.supply_interest += interest;
        }

        position.last_accrual_time = current_time;
    }
}

/// State helper for managing user positions
pub struct StateHelper;

impl StateHelper {
    fn position_key(env: &Env, _user: &Address) -> Symbol {
        Symbol::new(env, &format!("position_{}", "user"))
    }

    pub fn save_position(env: &Env, position: &Position) {
        let key = Self::position_key(env, &position.user);
        env.storage().instance().set(&key, position);
    }

    pub fn get_position(env: &Env, user: &Address) -> Option<Position> {
        let key = Self::position_key(env, user);
        env.storage().instance().get::<Symbol, Position>(&key)
    }
}

/// Helper for cross-asset positions
pub struct CrossStateHelper;

impl CrossStateHelper {
    pub fn get_or_init_position(env: &Env, user: &Address) -> CrossPosition {
        let mut positions = AssetRegistryStorage::get_cross_positions(env);
        if let Some(pos) = positions.get(user.clone()) { return pos; }
        let pos = CrossPosition::new(env, user.clone());
        positions.set(user.clone(), pos.clone());
        AssetRegistryStorage::put_cross_positions(env, &positions);
        pos
    }

    pub fn save_position(env: &Env, position: &CrossPosition) {
        let mut positions = AssetRegistryStorage::get_cross_positions(env);
        positions.set(position.user.clone(), position.clone());
        AssetRegistryStorage::put_cross_positions(env, &positions);
    }
}

/// Protocol configuration
pub struct ProtocolConfig;

impl ProtocolConfig {
    fn admin_key(env: &Env) -> Symbol {
        Symbol::new(env, "admin")
    }

    fn oracle_key(env: &Env) -> Symbol {
        Symbol::new(env, "oracle")
    }

    fn min_collateral_ratio_key(env: &Env) -> Symbol {
        Symbol::new(env, "min_ratio")
    }

    fn flash_fee_bps_key(env: &Env) -> Symbol {
        Symbol::new(env, "flash_fee_bps")
    }

    pub fn set_admin(env: &Env, admin: &Address) {
        env.storage().instance().set(&Self::admin_key(env), admin);
    }

    pub fn get_admin(env: &Env) -> Option<Address> {
        env.storage().instance().get::<Symbol, Address>(&Self::admin_key(env))
    }

    pub fn require_admin(env: &Env, caller: &Address) -> Result<(), ProtocolError> {
        let admin = Self::get_admin(env).ok_or(ProtocolError::Unauthorized)?;
        if admin != *caller {
            return Err(ProtocolError::Unauthorized);
        }
        Ok(())
    }

    pub fn set_oracle(env: &Env, caller: &Address, oracle: &Address) -> Result<(), ProtocolError> {
        Self::require_admin(env, caller)?;
        env.storage().instance().set(&Self::oracle_key(env), oracle);
        Ok(())
    }

    pub fn set_min_collateral_ratio(env: &Env, caller: &Address, ratio: i128) -> Result<(), ProtocolError> {
        Self::require_admin(env, caller)?;
        if ratio <= 0 {
            return Err(ProtocolError::InvalidInput);
        }
        env.storage().instance().set(&Self::min_collateral_ratio_key(env), &ratio);
        Ok(())
    }

    pub fn get_min_collateral_ratio(env: &Env) -> i128 {
        env.storage().instance().get::<Symbol, i128>(&Self::min_collateral_ratio_key(env)).unwrap_or(150)
    }

    pub fn set_flash_loan_fee_bps(env: &Env, caller: &Address, bps: i128) -> Result<(), ProtocolError> {
        Self::require_admin(env, caller)?;
        if bps < 0 || bps > 10000 { return Err(ProtocolError::InvalidInput); }
        env.storage().instance().set(&Self::flash_fee_bps_key(env), &bps);
        Ok(())
    }

    pub fn get_flash_loan_fee_bps(env: &Env) -> i128 {
        env.storage().instance().get::<Symbol, i128>(&Self::flash_fee_bps_key(env)).unwrap_or(5) // 0.05%
    }
}

/// Protocol errors
#[contracterror]
#[derive(Copy, Clone, Debug, Eq, PartialEq, PartialOrd, Ord)]
#[repr(u32)]
pub enum ProtocolError {
    Unauthorized = 1,
    InsufficientCollateral = 2,
    InsufficientCollateralRatio = 3,
    InvalidAmount = 4,
    InvalidAddress = 5,
    PositionNotFound = 6,
    AlreadyInitialized = 7,
    NotInitialized = 8,
    InvalidInput = 9,
    NotEligibleForLiquidation = 10,
    ProtocolPaused = 11,
    AssetNotSupported = 12,
    OracleFailure = 13,
    ReentrancyDetected = 14,
    StorageError = 15,
    ConfigurationError = 16,
    NotFound = 17,
    AlreadyExists = 18,
    InvalidOperation = 19,
    RecoveryFailed = 20,
    GuardianNotFound = 31,
    GuardianAlreadyExists = 32,
    RecoveryRequestNotFound = 33,
    RecoveryRequestAlreadyExists = 34,
    RecoveryNotReady = 35,
    InvalidGuardianAddress = 36,
    InvalidRecoveryAddress = 37,
    MultiSigProposalNotFound = 38,
    MultiSigNotReady = 39,
    // Cross-asset specific
    CrossAssetDisabled = 40,
    PriceNotAvailable = 41,
    CollateralFactorInvalid = 42,
}

/// Protocol events
#[derive(Clone, Debug, Eq, PartialEq)]
#[contracttype]
pub enum ProtocolEvent {
    PositionUpdated(Address, i128, i128, i128), // user, collateral, debt, collateral_ratio
    InterestAccrued(Address, i128, i128), // user, borrow_interest, supply_interest
    LiquidationExecuted(Address, Address, i128, i128), // liquidator, user, collateral_seized, debt_repaid
    RiskParamsUpdated(i128, i128), // close_factor, liquidation_incentive
    PauseSwitchesUpdated(bool, bool, bool, bool), // pause_borrow, pause_deposit, pause_withdraw, pause_liquidate
    // Cross-asset
    CrossDeposit(Address, Address, i128), // user, asset, amount
    CrossBorrow(Address, Address, i128), // user, asset, amount
    CrossRepay(Address, Address, i128), // user, asset, amount
    CrossWithdraw(Address, Address, i128), // user, asset, amount
    // Flash loan
    FlashLoanInitiated(Address, Address, i128, i128), // initiator, asset, amount, fee
    FlashLoanCompleted(Address, Address, i128, i128), // initiator, asset, amount, fee
    // Dynamic collateral factor
    DynamicCFUpdated(Address, i128), // asset, new_collateral_factor
    // AMM
    AMMSwap(Address, Address, Address, i128, i128), // user, asset_in, asset_out, amount_in, amount_out
    AMMLiquidityAdded(Address, Address, Address, i128, i128), // user, asset_a, asset_b, amt_a, amt_b
    AMMLiquidityRemoved(Address, Address, i128), // user, pool, lp_amount
    // Risk scoring
    RiskParamsSet(i128, i128, i128, i128), // base_limit, factor, min_rate_bps, max_rate_bps
    UserRiskUpdated(Address, i128, i128), // user, score, credit_limit_value
    // Liquidation advanced
    AuctionStarted(Address, Address, i128), // user, asset, debt_portion
    AuctionBidPlaced(Address, Address, i128), // bidder, user, bid_amount
    AuctionSettled(Address, Address, i128, i128), // winner, user, seized_collateral, repaid_debt
    // Risk monitoring
    RiskAlert(Address, i128), // user, risk_score
<<<<<<< HEAD
=======
    // Performance & Ops
    PerfMetric(Symbol, i128), // metric_name, value
    CacheUpdated(Symbol, Symbol), // cache_key, op (set/evict)
    // Compliance
    ComplianceKycUpdated(Address, bool),
    ComplianceAlert(Address, Symbol),
    // Market making
    MMParamsUpdated(i128, i128), // spread_bps, inventory_cap
    MMIncentiveAccrued(Address, i128), // user, amount
    // Integration/API
    WebhookRegistered(Address, Symbol), // target, topic
    // Security
    BugReportLogged(Address, Symbol), // reporter, code
    AuditTrail(Symbol, Symbol), // action, ref
    // Fees
    FeesUpdated(i128, i128), // base_bps, tier1_bps
    // Insurance
    InsuranceParamsUpdated(i128, i128), // premium_bps, coverage_cap
    CircuitBreaker(bool),
    ClaimFiled(Address, i128, Symbol), // user, amount, reason
>>>>>>> 28f4fdf9
    // Bridge
    BridgeRegistered(String, Address, i128), // network_id, bridge, fee_bps
    BridgeFeeUpdated(String, i128),          // network_id, fee_bps
    AssetBridgedIn(Address, String, Address, i128, i128),  // user, network_id, asset, amount, fee
    AssetBridgedOut(Address, String, Address, i128, i128), // user, network_id, asset, amount, fee
    // Monitoring
    HealthReported(String),
    PerformanceReported(i128),
    SecurityIncident(String),
    IntegrationRegistered(String, Address),
    IntegrationCalled(String, Symbol),
}

impl ProtocolEvent {
    pub fn emit(&self, env: &Env) {
        match self {
            ProtocolEvent::PositionUpdated(user, collateral, debt, collateral_ratio) => {
                env.events().publish(
                    (Symbol::new(env, "position_updated"), Symbol::new(env, "user")),
                    (
                        Symbol::new(env, "user"), user.clone(),
                        Symbol::new(env, "collateral"), *collateral,
                        Symbol::new(env, "debt"), *debt,
                        Symbol::new(env, "collateral_ratio"), *collateral_ratio,
                    )
                );
            }
            ProtocolEvent::InterestAccrued(user, borrow_interest, supply_interest) => {
                env.events().publish(
                    (Symbol::new(env, "interest_accrued"), Symbol::new(env, "user")),
                    (
                        Symbol::new(env, "user"), user.clone(),
                        Symbol::new(env, "borrow_interest"), *borrow_interest,
                        Symbol::new(env, "supply_interest"), *supply_interest,
                    )
                );
            }
            ProtocolEvent::LiquidationExecuted(liquidator, user, collateral_seized, debt_repaid) => {
                env.events().publish(
                    (Symbol::new(env, "liquidation_executed"), Symbol::new(env, "liquidator")),
                    (
                        Symbol::new(env, "liquidator"), liquidator.clone(),
                        Symbol::new(env, "user"), user.clone(),
                        Symbol::new(env, "collateral_seized"), *collateral_seized,
                        Symbol::new(env, "debt_repaid"), *debt_repaid,
                    )
                );
            }
            ProtocolEvent::RiskParamsUpdated(close_factor, liquidation_incentive) => {
                env.events().publish(
                    (Symbol::new(env, "risk_params_updated"), Symbol::new(env, "close_factor")),
                    (
                        Symbol::new(env, "close_factor"), *close_factor,
                        Symbol::new(env, "liquidation_incentive"), *liquidation_incentive,
                    )
                );
            }
            ProtocolEvent::PauseSwitchesUpdated(pause_borrow, pause_deposit, pause_withdraw, pause_liquidate) => {
                env.events().publish(
                    (Symbol::new(env, "pause_switches_updated"), Symbol::new(env, "pause_borrow")),
                    (
                        Symbol::new(env, "pause_borrow"), *pause_borrow,
                        Symbol::new(env, "pause_deposit"), *pause_deposit,
                        Symbol::new(env, "pause_withdraw"), *pause_withdraw,
                        Symbol::new(env, "pause_liquidate"), *pause_liquidate,
                    )
                );
            }
            ProtocolEvent::CrossDeposit(user, asset, amount) => {
                env.events().publish(
                    (Symbol::new(env, "cross_deposit"), Symbol::new(env, "user")),
                    (
                        Symbol::new(env, "user"), user.clone(),
                        Symbol::new(env, "asset"), asset.clone(),
                        Symbol::new(env, "amount"), *amount,
                    )
                );
            }
            ProtocolEvent::CrossBorrow(user, asset, amount) => {
                env.events().publish(
                    (Symbol::new(env, "cross_borrow"), Symbol::new(env, "user")),
                    (
                        Symbol::new(env, "user"), user.clone(),
                        Symbol::new(env, "asset"), asset.clone(),
                        Symbol::new(env, "amount"), *amount,
                    )
                );
            }
            ProtocolEvent::CrossRepay(user, asset, amount) => {
                env.events().publish(
                    (Symbol::new(env, "cross_repay"), Symbol::new(env, "user")),
                    (
                        Symbol::new(env, "user"), user.clone(),
                        Symbol::new(env, "asset"), asset.clone(),
                        Symbol::new(env, "amount"), *amount,
                    )
                );
            }
            ProtocolEvent::CrossWithdraw(user, asset, amount) => {
                env.events().publish(
                    (Symbol::new(env, "cross_withdraw"), Symbol::new(env, "user")),
                    (
                        Symbol::new(env, "user"), user.clone(),
                        Symbol::new(env, "asset"), asset.clone(),
                        Symbol::new(env, "amount"), *amount,
                    )
                );
            }
            ProtocolEvent::FlashLoanInitiated(initiator, asset, amount, fee) => {
                env.events().publish(
                    (Symbol::new(env, "flash_loan_initiated"), Symbol::new(env, "user")),
                    (
                        Symbol::new(env, "user"), initiator.clone(),
                        Symbol::new(env, "asset"), asset.clone(),
                        Symbol::new(env, "amount"), *amount,
                        Symbol::new(env, "fee"), *fee,
                    )
                );
            }
            ProtocolEvent::FlashLoanCompleted(initiator, asset, amount, fee) => {
                env.events().publish(
                    (Symbol::new(env, "flash_loan_completed"), Symbol::new(env, "user")),
                    (
                        Symbol::new(env, "user"), initiator.clone(),
                        Symbol::new(env, "asset"), asset.clone(),
                        Symbol::new(env, "amount"), *amount,
                        Symbol::new(env, "fee"), *fee,
                    )
                );
            }
            ProtocolEvent::DynamicCFUpdated(asset, new_cf) => {
                env.events().publish(
                    (Symbol::new(env, "dynamic_cf_updated"), Symbol::new(env, "asset")),
                    (
                        Symbol::new(env, "asset"), asset.clone(),
                        Symbol::new(env, "new_cf"), *new_cf,
                    )
                );
            }
            ProtocolEvent::AMMSwap(user, asset_in, asset_out, amount_in, amount_out) => {
                env.events().publish(
                    (Symbol::new(env, "amm_swap"), Symbol::new(env, "user")),
                    (
                        Symbol::new(env, "user"), user.clone(),
                        Symbol::new(env, "asset_in"), asset_in.clone(),
                        Symbol::new(env, "asset_out"), asset_out.clone(),
                        Symbol::new(env, "amount_in"), *amount_in,
                        Symbol::new(env, "amount_out"), *amount_out,
                    )
                );
            }
            ProtocolEvent::AMMLiquidityAdded(user, asset_a, asset_b, amt_a, amt_b) => {
                env.events().publish(
                    (Symbol::new(env, "amm_liquidity_added"), Symbol::new(env, "user")),
                    (
                        Symbol::new(env, "user"), user.clone(),
                        Symbol::new(env, "asset_a"), asset_a.clone(),
                        Symbol::new(env, "asset_b"), asset_b.clone(),
                        Symbol::new(env, "amount_a"), *amt_a,
                        Symbol::new(env, "amount_b"), *amt_b,
                    )
                );
            }
            ProtocolEvent::AMMLiquidityRemoved(user, pool, lp_amount) => {
                env.events().publish(
                    (Symbol::new(env, "amm_liquidity_removed"), Symbol::new(env, "user")),
                    (
                        Symbol::new(env, "user"), user.clone(),
                        Symbol::new(env, "pool"), pool.clone(),
                        Symbol::new(env, "lp_amount"), *lp_amount,
                    )
                );
            }
            ProtocolEvent::RiskParamsSet(base_limit, factor, min_rate_bps, max_rate_bps) => {
                env.events().publish(
                    (Symbol::new(env, "risk_params_set"), Symbol::new(env, "base_limit")),
                    (
                        Symbol::new(env, "base_limit"), *base_limit,
                        Symbol::new(env, "factor"), *factor,
                        Symbol::new(env, "min_rate_bps"), *min_rate_bps,
                        Symbol::new(env, "max_rate_bps"), *max_rate_bps,
                    )
                );
            }
            ProtocolEvent::UserRiskUpdated(user, score, limit) => {
                env.events().publish(
                    (Symbol::new(env, "user_risk_updated"), Symbol::new(env, "user")),
                    (
                        Symbol::new(env, "user"), user.clone(),
                        Symbol::new(env, "score"), *score,
                        Symbol::new(env, "credit_limit"), *limit,
                    )
                );
            }
            ProtocolEvent::AuctionStarted(user, asset, debt_portion) => {
                env.events().publish(
                    (Symbol::new(env, "auction_started"), Symbol::new(env, "user")),
                    (
                        Symbol::new(env, "user"), user.clone(),
                        Symbol::new(env, "asset"), asset.clone(),
                        Symbol::new(env, "debt_portion"), *debt_portion,
                    )
                );
            }
            ProtocolEvent::AuctionBidPlaced(bidder, user, bid_amount) => {
                env.events().publish(
                    (Symbol::new(env, "auction_bid"), Symbol::new(env, "bidder")),
                    (
                        Symbol::new(env, "bidder"), bidder.clone(),
                        Symbol::new(env, "user"), user.clone(),
                        Symbol::new(env, "bid_amount"), *bid_amount,
                    )
                );
            }
            ProtocolEvent::AuctionSettled(winner, user, seized, repaid) => {
                env.events().publish(
                    (Symbol::new(env, "auction_settled"), Symbol::new(env, "winner")),
                    (
                        Symbol::new(env, "winner"), winner.clone(),
                        Symbol::new(env, "user"), user.clone(),
                        Symbol::new(env, "seized_collateral"), *seized,
                        Symbol::new(env, "repaid_debt"), *repaid,
                    )
                );
            }
            ProtocolEvent::RiskAlert(user, score) => {
                env.events().publish(
                    (Symbol::new(env, "risk_alert"), Symbol::new(env, "user")),
                    (
                        Symbol::new(env, "user"), user.clone(),
                        Symbol::new(env, "score"), *score,
                    )
                );
            }
            ProtocolEvent::BridgeRegistered(network_id, bridge, fee_bps) => {
                env.events().publish(
                    (Symbol::new(env, "bridge_registered"), Symbol::new(env, "network")),
                    (
                        Symbol::new(env, "network"), network_id.clone(),
                        Symbol::new(env, "bridge"), bridge.clone(),
                        Symbol::new(env, "fee_bps"), *fee_bps,
                    )
                );
            }
            ProtocolEvent::BridgeFeeUpdated(network_id, fee_bps) => {
                env.events().publish(
                    (Symbol::new(env, "bridge_fee_updated"), Symbol::new(env, "network")),
                    (
                        Symbol::new(env, "network"), network_id.clone(),
                        Symbol::new(env, "fee_bps"), *fee_bps,
                    )
                );
            }
            ProtocolEvent::AssetBridgedIn(user, network_id, asset, amount, fee) => {
                env.events().publish(
                    (Symbol::new(env, "asset_bridged_in"), Symbol::new(env, "user")),
                    (
                        Symbol::new(env, "user"), user.clone(),
                        Symbol::new(env, "network"), network_id.clone(),
                        Symbol::new(env, "asset"), asset.clone(),
                        Symbol::new(env, "amount"), *amount,
                        Symbol::new(env, "fee"), *fee,
                    )
                );
            }
            ProtocolEvent::AssetBridgedOut(user, network_id, asset, amount, fee) => {
                env.events().publish(
                    (Symbol::new(env, "asset_bridged_out"), Symbol::new(env, "user")),
                    (
                        Symbol::new(env, "user"), user.clone(),
                        Symbol::new(env, "network"), network_id.clone(),
                        Symbol::new(env, "asset"), asset.clone(),
                        Symbol::new(env, "amount"), *amount,
                        Symbol::new(env, "fee"), *fee,
                    )
                );
            }
            ProtocolEvent::HealthReported(msg) => {
                env.events().publish(
                    (Symbol::new(env, "health_report"), Symbol::new(env, "msg")),
                    (Symbol::new(env, "msg"), msg.clone())
                );
            }
            ProtocolEvent::PerformanceReported(gas) => {
                env.events().publish(
                    (Symbol::new(env, "performance_report"), Symbol::new(env, "gas")),
                    (Symbol::new(env, "gas"), *gas)
                );
            }
            ProtocolEvent::SecurityIncident(msg) => {
                env.events().publish(
                    (Symbol::new(env, "security_incident"), Symbol::new(env, "msg")),
                    (Symbol::new(env, "msg"), msg.clone())
                );
            }
            ProtocolEvent::IntegrationRegistered(name, addr) => {
                env.events().publish(
                    (Symbol::new(env, "integration_registered"), Symbol::new(env, "name")),
                    (Symbol::new(env, "name"), name.clone(), Symbol::new(env, "address"), addr.clone())
                );
            }
            ProtocolEvent::IntegrationCalled(name, method) => {
                env.events().publish(
                    (Symbol::new(env, "integration_called"), Symbol::new(env, "name")),
                    (Symbol::new(env, "name"), name.clone(), Symbol::new(env, "method"), method.clone())
                );
            }
            ProtocolEvent::BridgeRegistered(network_id, bridge, fee_bps) => {
                env.events().publish(
                    (Symbol::new(env, "bridge_registered"), Symbol::new(env, "network")),
                    (
                        Symbol::new(env, "network"), network_id.clone(),
                        Symbol::new(env, "bridge"), bridge.clone(),
                        Symbol::new(env, "fee_bps"), *fee_bps,
                    )
                );
            }
            ProtocolEvent::BridgeFeeUpdated(network_id, fee_bps) => {
                env.events().publish(
                    (Symbol::new(env, "bridge_fee_updated"), Symbol::new(env, "network")),
                    (
                        Symbol::new(env, "network"), network_id.clone(),
                        Symbol::new(env, "fee_bps"), *fee_bps,
                    )
                );
            }
            ProtocolEvent::AssetBridgedIn(user, network_id, asset, amount, fee) => {
                env.events().publish(
                    (Symbol::new(env, "asset_bridged_in"), Symbol::new(env, "user")),
                    (
                        Symbol::new(env, "user"), user.clone(),
                        Symbol::new(env, "network"), network_id.clone(),
                        Symbol::new(env, "asset"), asset.clone(),
                        Symbol::new(env, "amount"), *amount,
                        Symbol::new(env, "fee"), *fee,
                    )
                );
            }
            ProtocolEvent::AssetBridgedOut(user, network_id, asset, amount, fee) => {
                env.events().publish(
                    (Symbol::new(env, "asset_bridged_out"), Symbol::new(env, "user")),
                    (
                        Symbol::new(env, "user"), user.clone(),
                        Symbol::new(env, "network"), network_id.clone(),
                        Symbol::new(env, "asset"), asset.clone(),
                        Symbol::new(env, "amount"), *amount,
                        Symbol::new(env, "fee"), *fee,
                    )
                );
            }
            ProtocolEvent::HealthReported(msg) => {
                env.events().publish(
                    (Symbol::new(env, "health_report"), Symbol::new(env, "msg")),
                    (Symbol::new(env, "msg"), msg.clone())
                );
            }
            ProtocolEvent::PerformanceReported(gas) => {
                env.events().publish(
                    (Symbol::new(env, "performance_report"), Symbol::new(env, "gas")),
                    (Symbol::new(env, "gas"), *gas)
                );
            }
            ProtocolEvent::SecurityIncident(msg) => {
                env.events().publish(
                    (Symbol::new(env, "security_incident"), Symbol::new(env, "msg")),
                    (Symbol::new(env, "msg"), msg.clone())
                );
            }
            ProtocolEvent::IntegrationRegistered(name, addr) => {
                env.events().publish(
                    (Symbol::new(env, "integration_registered"), Symbol::new(env, "name")),
                    (Symbol::new(env, "name"), name.clone(), Symbol::new(env, "address"), addr.clone())
                );
            }
            ProtocolEvent::IntegrationCalled(name, method) => {
                env.events().publish(
                    (Symbol::new(env, "integration_called"), Symbol::new(env, "name")),
                    (Symbol::new(env, "name"), name.clone(), Symbol::new(env, "method"), method.clone())
                );
            }
        }
    }
}

/// Analytics structures
#[derive(Clone, Debug, Eq, PartialEq)]
#[contracttype]
pub struct Metrics {
    pub total_deposited: i128,
    pub total_borrowed: i128,
    pub total_withdrawn: i128,
    pub total_repaid: i128,
    pub active_users: i128,
    pub last_update: u64,
}

impl Metrics { pub fn zero() -> Self { Self { total_deposited:0, total_borrowed:0, total_withdrawn:0, total_repaid:0, active_users:0, last_update:0 } } }

#[derive(Clone, Debug, Eq, PartialEq)]
#[contracttype]
pub struct UserMetrics {
    pub deposits: i128,
    pub borrows: i128,
    pub withdrawals: i128,
    pub repayments: i128,
    pub last_active: u64,
}

impl UserMetrics { pub fn zero() -> Self { Self { deposits:0, borrows:0, withdrawals:0, repayments:0, last_active:0 } } }

pub struct AnalyticsStorage;

impl AnalyticsStorage {
    fn metrics_key(env: &Env) -> Symbol { Symbol::new(env, "metrics") }
    fn user_metrics_key(env: &Env) -> Symbol { Symbol::new(env, "user_metrics") }
    fn history_key(env: &Env) -> Symbol { Symbol::new(env, "metrics_history") }

    pub fn get_metrics(env: &Env) -> Metrics {
        env.storage().instance().get(&Self::metrics_key(env)).unwrap_or_else(Metrics::zero)
    }
    pub fn put_metrics(env: &Env, m: &Metrics) {
        env.storage().instance().set(&Self::metrics_key(env), m);
    }
    pub fn get_user_map(env: &Env) -> Map<Address, UserMetrics> {
        env.storage().instance().get(&Self::user_metrics_key(env)).unwrap_or_else(|| Map::new(env))
    }
    pub fn put_user_map(env: &Env, m: &Map<Address, UserMetrics>) {
        env.storage().instance().set(&Self::user_metrics_key(env), m);
    }
    pub fn get_history(env: &Env) -> Map<u64, Metrics> {
        env.storage().instance().get(&Self::history_key(env)).unwrap_or_else(|| Map::new(env))
    }
    pub fn put_history(env: &Env, m: &Map<u64, Metrics>) {
        env.storage().instance().set(&Self::history_key(env), m);
    }
}

fn analytics_record_action(env: &Env, user: &Address, action: &str, amount: i128) {
    // Update global metrics
    let mut m = AnalyticsStorage::get_metrics(env);
    match action {
        "deposit" => m.total_deposited += amount,
        "borrow" => m.total_borrowed += amount,
        "withdraw" => m.total_withdrawn += amount,
        "repay" => m.total_repaid += amount,
        _ => {}
    }
    m.last_update = env.ledger().timestamp();
    AnalyticsStorage::put_metrics(env, &m);

    // Update per-user metrics
    let mut umap = AnalyticsStorage::get_user_map(env);
    let mut um = umap.get(user.clone()).unwrap_or_else(UserMetrics::zero);
    match action {
        "deposit" => um.deposits += amount,
        "borrow" => um.borrows += amount,
        "withdraw" => um.withdrawals += amount,
        "repay" => um.repayments += amount,
        _ => {}
    }
    let was_inactive = um.last_active == 0;
    um.last_active = m.last_update;
    umap.set(user.clone(), um);
    AnalyticsStorage::put_user_map(env, &umap);

    if was_inactive {
        let mut m2 = AnalyticsStorage::get_metrics(env);
        m2.active_users += 1;
        AnalyticsStorage::put_metrics(env, &m2);
    }

    // Append simple daily snapshot
    let bucket = m.last_update / 86400;
    let mut hist = AnalyticsStorage::get_history(env);
    hist.set(bucket, m);
    AnalyticsStorage::put_history(env, &hist);
}

/// Bridge configuration per external network
#[derive(Clone, Debug, Eq, PartialEq)]
#[contracttype]
pub struct BridgeConfig {
    pub network_id: String,
    pub bridge: Address,
    pub fee_bps: i128,
    pub enabled: bool,
}

impl BridgeConfig {
    pub fn new(network_id: String, bridge: Address, fee_bps: i128) -> Self {
        Self { network_id, bridge, fee_bps, enabled: true }
    }
}

/// Storage for bridge registry and helpers
pub struct BridgeStorage;

impl BridgeStorage {
    fn bridges_key(env: &Env) -> Symbol { Symbol::new(env, "bridges_registry") }

    pub fn get_registry(env: &Env) -> Map<String, BridgeConfig> {
        env.storage().instance().get(&Self::bridges_key(env)).unwrap_or_else(|| Map::new(env))
    }

    pub fn put_registry(env: &Env, m: &Map<String, BridgeConfig>) {
        env.storage().instance().set(&Self::bridges_key(env), m);
    }

    pub fn get(env: &Env, id: &String) -> Option<BridgeConfig> {
        let reg = Self::get_registry(env);
        reg.get(id.clone())
    }
}

fn ensure_amount_positive(amount: i128) -> Result<(), ProtocolError> {
    if amount <= 0 { return Err(ProtocolError::InvalidAmount); }
    Ok(())
}

// --- Social Recovery & MultiSig ---
#[derive(Clone, Debug, Eq, PartialEq)]
#[contracttype]
pub struct RecoveryRequest {
    pub user: Address,
    pub new_address: Address,
    pub approvals: Map<Address, bool>,
    pub created_at: u64,
    pub delay_secs: u64,
    pub executed: bool,
}

impl RecoveryRequest {
    pub fn new(env: &Env, user: Address, new_address: Address, delay_secs: u64) -> Self {
        Self { user, new_address, approvals: Map::new(env), created_at: env.ledger().timestamp(), delay_secs, executed: false }
    }
}

pub struct RecoveryStorage;

impl RecoveryStorage {
    fn guardians_key(env: &Env) -> Symbol { Symbol::new(env, "guardians") }
    fn requests_key(env: &Env) -> Symbol { Symbol::new(env, "recovery_requests") }
    fn mapping_key(env: &Env) -> Symbol { Symbol::new(env, "recovered_mapping") }

    pub fn get_guardians(env: &Env) -> Map<Address, Vec<Address>> {
        env.storage().instance().get(&Self::guardians_key(env)).unwrap_or_else(|| Map::new(env))
    }
    pub fn put_guardians(env: &Env, m: &Map<Address, Vec<Address>>) { env.storage().instance().set(&Self::guardians_key(env), m); }

    pub fn get_requests(env: &Env) -> Map<Address, RecoveryRequest> {
        env.storage().instance().get(&Self::requests_key(env)).unwrap_or_else(|| Map::new(env))
    }
    pub fn put_requests(env: &Env, m: &Map<Address, RecoveryRequest>) { env.storage().instance().set(&Self::requests_key(env), m); }

    pub fn get_mapping(env: &Env) -> Map<Address, Address> {
        env.storage().instance().get(&Self::mapping_key(env)).unwrap_or_else(|| Map::new(env))
    }
    pub fn put_mapping(env: &Env, m: &Map<Address, Address>) { env.storage().instance().set(&Self::mapping_key(env), m); }
}

pub fn set_guardians(env: Env, user: String, guardians: Vec<Address>) -> Result<(), ProtocolError> {
    if user.is_empty() { return Err(ProtocolError::InvalidAddress); }
    let user_addr = Address::from_string(&user);
    let mut gmap = RecoveryStorage::get_guardians(&env);
    gmap.set(user_addr, guardians);
    RecoveryStorage::put_guardians(&env, &gmap);
    Ok(())
}

pub fn start_recovery(env: Env, guardian: String, user: String, new_address: Address, delay_secs: u64) -> Result<(), ProtocolError> {
    if guardian.is_empty() || user.is_empty() { return Err(ProtocolError::InvalidAddress); }
    let gaddr = Address::from_string(&guardian);
    let uaddr = Address::from_string(&user);
    let gmap = RecoveryStorage::get_guardians(&env);
    let guardians = gmap.get(uaddr.clone()).ok_or(ProtocolError::GuardianNotFound)?;
    let mut authorized = false;
    for ga in guardians.iter() { if ga == gaddr { authorized = true; break; } }
    if !authorized { return Err(ProtocolError::Unauthorized); }

    let mut reqs = RecoveryStorage::get_requests(&env);
    if reqs.contains_key(uaddr.clone()) { return Err(ProtocolError::RecoveryRequestAlreadyExists); }
    let mut req = RecoveryRequest::new(&env, uaddr.clone(), new_address, delay_secs);
    req.approvals.set(gaddr, true);
    reqs.set(uaddr, req);
    RecoveryStorage::put_requests(&env, &reqs);
    Ok(())
}

pub fn approve_recovery(env: Env, guardian: String, user: String) -> Result<(), ProtocolError> {
    if guardian.is_empty() || user.is_empty() { return Err(ProtocolError::InvalidAddress); }
    let gaddr = Address::from_string(&guardian);
    let uaddr = Address::from_string(&user);
    let gmap = RecoveryStorage::get_guardians(&env);
    let guardians = gmap.get(uaddr.clone()).ok_or(ProtocolError::GuardianNotFound)?;
    let mut authorized = false;
    for ga in guardians.iter() { if ga == gaddr { authorized = true; break; } }
    if !authorized { return Err(ProtocolError::Unauthorized); }

    let mut reqs = RecoveryStorage::get_requests(&env);
    let mut req = reqs.get(uaddr.clone()).ok_or(ProtocolError::RecoveryRequestNotFound)?;
    req.approvals.set(gaddr, true);
    reqs.set(uaddr, req);
    RecoveryStorage::put_requests(&env, &reqs);
    Ok(())
}

pub fn execute_recovery(env: Env, user: String, min_approvals: i128) -> Result<Address, ProtocolError> {
    if user.is_empty() { return Err(ProtocolError::InvalidAddress); }
    let uaddr = Address::from_string(&user);
    let mut reqs = RecoveryStorage::get_requests(&env);
    let mut req = reqs.get(uaddr.clone()).ok_or(ProtocolError::RecoveryRequestNotFound)?;
    if req.executed { return Err(ProtocolError::RecoveryFailed); }
    // check approvals
    let mut count: i128 = 0;
    for (_, v) in req.approvals.iter() { if v { count += 1; } }
    if count < min_approvals { return Err(ProtocolError::MultiSigNotReady); }
    // timelock
    if env.ledger().timestamp() < req.created_at + req.delay_secs { return Err(ProtocolError::RecoveryNotReady); }
    req.executed = true;
    reqs.set(uaddr.clone(), req);
    RecoveryStorage::put_requests(&env, &reqs);

    let mut map = RecoveryStorage::get_mapping(&env);
    map.set(uaddr.clone(), reqs.get(uaddr.clone()).unwrap().new_address);
    RecoveryStorage::put_mapping(&env, &map);
    Ok(map.get(uaddr).unwrap())
}

// Simple MultiSig for admin operations
#[derive(Clone, Debug, Eq, PartialEq)]
#[contracttype]
pub enum MsActionKind { SetMinCR(i128) }

#[derive(Clone, Debug, Eq, PartialEq)]
#[contracttype]
pub struct MsProposal {
    pub id: u64,
    pub action: MsActionKind,
    pub approvals: Map<Address, bool>,
    pub executed: bool,
}

pub struct MsStorage;

impl MsStorage {
    fn admins_key(env: &Env) -> Symbol { Symbol::new(env, "ms_admins") }
    fn threshold_key(env: &Env) -> Symbol { Symbol::new(env, "ms_threshold") }
    fn counter_key(env: &Env) -> Symbol { Symbol::new(env, "ms_counter") }
    fn props_key(env: &Env) -> Symbol { Symbol::new(env, "ms_props") }

    pub fn get_admins(env: &Env) -> Vec<Address> { env.storage().instance().get(&Self::admins_key(env)).unwrap_or_else(|| Vec::new(env)) }
    pub fn set_admins(env: &Env, v: &Vec<Address>) { env.storage().instance().set(&Self::admins_key(env), v); }
    pub fn get_threshold(env: &Env) -> i128 { env.storage().instance().get(&Self::threshold_key(env)).unwrap_or(2) }
    pub fn set_threshold(env: &Env, t: i128) { env.storage().instance().set(&Self::threshold_key(env), &t); }
    pub fn next_id(env: &Env) -> u64 { let mut c: u64 = env.storage().instance().get(&Self::counter_key(env)).unwrap_or(0u64); c+=1; env.storage().instance().set(&Self::counter_key(env), &c); c }
    pub fn get_props(env: &Env) -> Map<u64, MsProposal> { env.storage().instance().get(&Self::props_key(env)).unwrap_or_else(|| Map::new(env)) }
    pub fn put_props(env: &Env, m: &Map<u64, MsProposal>) { env.storage().instance().set(&Self::props_key(env), m); }
}

fn ms_require_admin(env: &Env, caller: &Address) -> Result<(), ProtocolError> {
    let admins = MsStorage::get_admins(env);
    for a in admins.iter() { if a == *caller { return Ok(()); } }
    Err(ProtocolError::Unauthorized)
}

pub fn ms_set_admins(env: Env, caller: String, admins: Vec<Address>, threshold: i128) -> Result<(), ProtocolError> {
    let caller_addr = Address::from_string(&caller);
    ProtocolConfig::require_admin(&env, &caller_addr)?;
    if threshold <= 0 { return Err(ProtocolError::InvalidInput); }
    MsStorage::set_admins(&env, &admins);
    MsStorage::set_threshold(&env, threshold);
    Ok(())
}

pub fn ms_propose_set_min_cr(env: Env, caller: String, ratio: i128) -> Result<u64, ProtocolError> {
    let caller_addr = Address::from_string(&caller);
    ms_require_admin(&env, &caller_addr)?;
    if ratio <= 0 { return Err(ProtocolError::InvalidInput); }
    let id = MsStorage::next_id(&env);
    let mut props = MsStorage::get_props(&env);
    let mut approvals = Map::new(&env);
    approvals.set(caller_addr, true);
    let prop = MsProposal { id, action: MsActionKind::SetMinCR(ratio), approvals, executed: false };
    props.set(id, prop);
    MsStorage::put_props(&env, &props);
    Ok(id)
}

pub fn ms_approve(env: Env, caller: String, id: u64) -> Result<(), ProtocolError> {
    let caller_addr = Address::from_string(&caller);
    ms_require_admin(&env, &caller_addr)?;
    let mut props = MsStorage::get_props(&env);
    let mut p = props.get(id).ok_or(ProtocolError::MultiSigProposalNotFound)?;
    p.approvals.set(caller_addr, true);
    props.set(id, p);
    MsStorage::put_props(&env, &props);
    Ok(())
}

pub fn ms_execute(env: Env, id: u64) -> Result<(), ProtocolError> {
    let mut props = MsStorage::get_props(&env);
    let mut p = props.get(id).ok_or(ProtocolError::MultiSigProposalNotFound)?;
    if p.executed { return Err(ProtocolError::InvalidOperation); }
    // count approvals
    let mut cnt: i128 = 0;
    for (_, v) in p.approvals.iter() { if v { cnt += 1; } }
    if cnt < MsStorage::get_threshold(&env) { return Err(ProtocolError::MultiSigNotReady); }
    // execute action
    match p.action.clone() {
        MsActionKind::SetMinCR(ratio) => {
            let admin = ProtocolConfig::get_admin(&env).ok_or(ProtocolError::Unauthorized)?;
            ProtocolConfig::set_min_collateral_ratio(&env, &admin, ratio)?;
        }
    }
    p.executed = true;
    props.set(id, p);
    MsStorage::put_props(&env, &props);
    Ok(())
}
/// Bridge configuration per external network
#[derive(Clone, Debug, Eq, PartialEq)]
#[contracttype]
pub struct BridgeConfig {
    pub network_id: String,
    pub bridge: Address,
    pub fee_bps: i128,
    pub enabled: bool,
}

impl BridgeConfig {
    pub fn new(network_id: String, bridge: Address, fee_bps: i128) -> Self {
        Self { network_id, bridge, fee_bps, enabled: true }
    }
}

/// Storage for bridge registry and helpers
pub struct BridgeStorage;

impl BridgeStorage {
    fn bridges_key(env: &Env) -> Symbol { Symbol::new(env, "bridges_registry") }

    pub fn get_registry(env: &Env) -> Map<String, BridgeConfig> {
        env.storage().instance().get(&Self::bridges_key(env)).unwrap_or_else(|| Map::new(env))
    }

    pub fn put_registry(env: &Env, m: &Map<String, BridgeConfig>) {
        env.storage().instance().set(&Self::bridges_key(env), m);
    }

    pub fn get(env: &Env, id: &String) -> Option<BridgeConfig> {
        let reg = Self::get_registry(env);
        reg.get(id.clone())
    }
}

fn ensure_amount_positive(amount: i128) -> Result<(), ProtocolError> {
    if amount <= 0 { return Err(ProtocolError::InvalidAmount); }
    Ok(())
}

// --- Social Recovery & MultiSig ---
#[derive(Clone, Debug, Eq, PartialEq)]
#[contracttype]
pub struct RecoveryRequest {
    pub user: Address,
    pub new_address: Address,
    pub approvals: Map<Address, bool>,
    pub created_at: u64,
    pub delay_secs: u64,
    pub executed: bool,
}

impl RecoveryRequest {
    pub fn new(env: &Env, user: Address, new_address: Address, delay_secs: u64) -> Self {
        Self { user, new_address, approvals: Map::new(env), created_at: env.ledger().timestamp(), delay_secs, executed: false }
    }
}

pub struct RecoveryStorage;

impl RecoveryStorage {
    fn guardians_key(env: &Env) -> Symbol { Symbol::new(env, "guardians") }
    fn requests_key(env: &Env) -> Symbol { Symbol::new(env, "recovery_requests") }
    fn mapping_key(env: &Env) -> Symbol { Symbol::new(env, "recovered_mapping") }

    pub fn get_guardians(env: &Env) -> Map<Address, Vec<Address>> {
        env.storage().instance().get(&Self::guardians_key(env)).unwrap_or_else(|| Map::new(env))
    }
    pub fn put_guardians(env: &Env, m: &Map<Address, Vec<Address>>) { env.storage().instance().set(&Self::guardians_key(env), m); }

    pub fn get_requests(env: &Env) -> Map<Address, RecoveryRequest> {
        env.storage().instance().get(&Self::requests_key(env)).unwrap_or_else(|| Map::new(env))
    }
    pub fn put_requests(env: &Env, m: &Map<Address, RecoveryRequest>) { env.storage().instance().set(&Self::requests_key(env), m); }

    pub fn get_mapping(env: &Env) -> Map<Address, Address> {
        env.storage().instance().get(&Self::mapping_key(env)).unwrap_or_else(|| Map::new(env))
    }
    pub fn put_mapping(env: &Env, m: &Map<Address, Address>) { env.storage().instance().set(&Self::mapping_key(env), m); }
}

pub fn set_guardians(env: Env, user: String, guardians: Vec<Address>) -> Result<(), ProtocolError> {
    if user.is_empty() { return Err(ProtocolError::InvalidAddress); }
    let user_addr = Address::from_string(&user);
    let mut gmap = RecoveryStorage::get_guardians(&env);
    gmap.set(user_addr, guardians);
    RecoveryStorage::put_guardians(&env, &gmap);
    Ok(())
}

pub fn start_recovery(env: Env, guardian: String, user: String, new_address: Address, delay_secs: u64) -> Result<(), ProtocolError> {
    if guardian.is_empty() || user.is_empty() { return Err(ProtocolError::InvalidAddress); }
    let gaddr = Address::from_string(&guardian);
    let uaddr = Address::from_string(&user);
    let gmap = RecoveryStorage::get_guardians(&env);
    let guardians = gmap.get(uaddr.clone()).ok_or(ProtocolError::GuardianNotFound)?;
    let mut authorized = false;
    for ga in guardians.iter() { if ga == gaddr { authorized = true; break; } }
    if !authorized { return Err(ProtocolError::Unauthorized); }

    let mut reqs = RecoveryStorage::get_requests(&env);
    if reqs.contains_key(uaddr.clone()) { return Err(ProtocolError::RecoveryRequestAlreadyExists); }
    let mut req = RecoveryRequest::new(&env, uaddr.clone(), new_address, delay_secs);
    req.approvals.set(gaddr, true);
    reqs.set(uaddr, req);
    RecoveryStorage::put_requests(&env, &reqs);
    Ok(())
}

pub fn approve_recovery(env: Env, guardian: String, user: String) -> Result<(), ProtocolError> {
    if guardian.is_empty() || user.is_empty() { return Err(ProtocolError::InvalidAddress); }
    let gaddr = Address::from_string(&guardian);
    let uaddr = Address::from_string(&user);
    let gmap = RecoveryStorage::get_guardians(&env);
    let guardians = gmap.get(uaddr.clone()).ok_or(ProtocolError::GuardianNotFound)?;
    let mut authorized = false;
    for ga in guardians.iter() { if ga == gaddr { authorized = true; break; } }
    if !authorized { return Err(ProtocolError::Unauthorized); }

    let mut reqs = RecoveryStorage::get_requests(&env);
    let mut req = reqs.get(uaddr.clone()).ok_or(ProtocolError::RecoveryRequestNotFound)?;
    req.approvals.set(gaddr, true);
    reqs.set(uaddr, req);
    RecoveryStorage::put_requests(&env, &reqs);
    Ok(())
}

pub fn execute_recovery(env: Env, user: String, min_approvals: i128) -> Result<Address, ProtocolError> {
    if user.is_empty() { return Err(ProtocolError::InvalidAddress); }
    let uaddr = Address::from_string(&user);
    let mut reqs = RecoveryStorage::get_requests(&env);
    let mut req = reqs.get(uaddr.clone()).ok_or(ProtocolError::RecoveryRequestNotFound)?;
    if req.executed { return Err(ProtocolError::RecoveryFailed); }
    // check approvals
    let mut count: i128 = 0;
    for (_, v) in req.approvals.iter() { if v { count += 1; } }
    if count < min_approvals { return Err(ProtocolError::MultiSigNotReady); }
    // timelock
    if env.ledger().timestamp() < req.created_at + req.delay_secs { return Err(ProtocolError::RecoveryNotReady); }
    req.executed = true;
    reqs.set(uaddr.clone(), req);
    RecoveryStorage::put_requests(&env, &reqs);

    let mut map = RecoveryStorage::get_mapping(&env);
    map.set(uaddr.clone(), reqs.get(uaddr.clone()).unwrap().new_address);
    RecoveryStorage::put_mapping(&env, &map);
    Ok(map.get(uaddr).unwrap())
}

// Simple MultiSig for admin operations
#[derive(Clone, Debug, Eq, PartialEq)]
#[contracttype]
pub enum MsActionKind { SetMinCR(i128) }

#[derive(Clone, Debug, Eq, PartialEq)]
#[contracttype]
pub struct MsProposal {
    pub id: u64,
    pub action: MsActionKind,
    pub approvals: Map<Address, bool>,
    pub executed: bool,
}

pub struct MsStorage;

impl MsStorage {
    fn admins_key(env: &Env) -> Symbol { Symbol::new(env, "ms_admins") }
    fn threshold_key(env: &Env) -> Symbol { Symbol::new(env, "ms_threshold") }
    fn counter_key(env: &Env) -> Symbol { Symbol::new(env, "ms_counter") }
    fn props_key(env: &Env) -> Symbol { Symbol::new(env, "ms_props") }

    pub fn get_admins(env: &Env) -> Vec<Address> { env.storage().instance().get(&Self::admins_key(env)).unwrap_or_else(|| Vec::new(env)) }
    pub fn set_admins(env: &Env, v: &Vec<Address>) { env.storage().instance().set(&Self::admins_key(env), v); }
    pub fn get_threshold(env: &Env) -> i128 { env.storage().instance().get(&Self::threshold_key(env)).unwrap_or(2) }
    pub fn set_threshold(env: &Env, t: i128) { env.storage().instance().set(&Self::threshold_key(env), &t); }
    pub fn next_id(env: &Env) -> u64 { let mut c: u64 = env.storage().instance().get(&Self::counter_key(env)).unwrap_or(0u64); c+=1; env.storage().instance().set(&Self::counter_key(env), &c); c }
    pub fn get_props(env: &Env) -> Map<u64, MsProposal> { env.storage().instance().get(&Self::props_key(env)).unwrap_or_else(|| Map::new(env)) }
    pub fn put_props(env: &Env, m: &Map<u64, MsProposal>) { env.storage().instance().set(&Self::props_key(env), m); }
}

fn ms_require_admin(env: &Env, caller: &Address) -> Result<(), ProtocolError> {
    let admins = MsStorage::get_admins(env);
    for a in admins.iter() { if a == *caller { return Ok(()); } }
    Err(ProtocolError::Unauthorized)
}

pub fn ms_set_admins(env: Env, caller: String, admins: Vec<Address>, threshold: i128) -> Result<(), ProtocolError> {
    let caller_addr = Address::from_string(&caller);
    ProtocolConfig::require_admin(&env, &caller_addr)?;
    if threshold <= 0 { return Err(ProtocolError::InvalidInput); }
    MsStorage::set_admins(&env, &admins);
    MsStorage::set_threshold(&env, threshold);
    Ok(())
}

pub fn ms_propose_set_min_cr(env: Env, caller: String, ratio: i128) -> Result<u64, ProtocolError> {
    let caller_addr = Address::from_string(&caller);
    ms_require_admin(&env, &caller_addr)?;
    if ratio <= 0 { return Err(ProtocolError::InvalidInput); }
    let id = MsStorage::next_id(&env);
    let mut props = MsStorage::get_props(&env);
    let mut approvals = Map::new(&env);
    approvals.set(caller_addr, true);
    let prop = MsProposal { id, action: MsActionKind::SetMinCR(ratio), approvals, executed: false };
    props.set(id, prop);
    MsStorage::put_props(&env, &props);
    Ok(id)
}

pub fn ms_approve(env: Env, caller: String, id: u64) -> Result<(), ProtocolError> {
    let caller_addr = Address::from_string(&caller);
    ms_require_admin(&env, &caller_addr)?;
    let mut props = MsStorage::get_props(&env);
    let mut p = props.get(id).ok_or(ProtocolError::MultiSigProposalNotFound)?;
    p.approvals.set(caller_addr, true);
    props.set(id, p);
    MsStorage::put_props(&env, &props);
    Ok(())
}

pub fn ms_execute(env: Env, id: u64) -> Result<(), ProtocolError> {
    let mut props = MsStorage::get_props(&env);
    let mut p = props.get(id).ok_or(ProtocolError::MultiSigProposalNotFound)?;
    if p.executed { return Err(ProtocolError::InvalidOperation); }
    // count approvals
    let mut cnt: i128 = 0;
    for (_, v) in p.approvals.iter() { if v { cnt += 1; } }
    if cnt < MsStorage::get_threshold(&env) { return Err(ProtocolError::MultiSigNotReady); }
    // execute action
    match p.action.clone() {
        MsActionKind::SetMinCR(ratio) => {
            let admin = ProtocolConfig::get_admin(&env).ok_or(ProtocolError::Unauthorized)?;
            ProtocolConfig::set_min_collateral_ratio(&env, &admin, ratio)?;
        }
    }
    p.executed = true;
    props.set(id, p);
    MsStorage::put_props(&env, &props);
    Ok(())
}

/// Analytics structures
#[derive(Clone, Debug, Eq, PartialEq)]
#[contracttype]
pub struct Metrics {
    pub total_deposited: i128,
    pub total_borrowed: i128,
    pub total_withdrawn: i128,
    pub total_repaid: i128,
    pub active_users: i128,
    pub last_update: u64,
}

impl Metrics { pub fn zero() -> Self { Self { total_deposited:0, total_borrowed:0, total_withdrawn:0, total_repaid:0, active_users:0, last_update:0 } } }

#[derive(Clone, Debug, Eq, PartialEq)]
#[contracttype]
pub struct UserMetrics {
    pub deposits: i128,
    pub borrows: i128,
    pub withdrawals: i128,
    pub repayments: i128,
    pub last_active: u64,
}

impl UserMetrics { pub fn zero() -> Self { Self { deposits:0, borrows:0, withdrawals:0, repayments:0, last_active:0 } } }

pub struct AnalyticsStorage;

impl AnalyticsStorage {
    fn metrics_key(env: &Env) -> Symbol { Symbol::new(env, "metrics") }
    fn user_metrics_key(env: &Env) -> Symbol { Symbol::new(env, "user_metrics") }
    fn history_key(env: &Env) -> Symbol { Symbol::new(env, "metrics_history") }

    pub fn get_metrics(env: &Env) -> Metrics {
        env.storage().instance().get(&Self::metrics_key(env)).unwrap_or_else(Metrics::zero)
    }
    pub fn put_metrics(env: &Env, m: &Metrics) {
        env.storage().instance().set(&Self::metrics_key(env), m);
    }
    pub fn get_user_map(env: &Env) -> Map<Address, UserMetrics> {
        env.storage().instance().get(&Self::user_metrics_key(env)).unwrap_or_else(|| Map::new(env))
    }
    pub fn put_user_map(env: &Env, m: &Map<Address, UserMetrics>) {
        env.storage().instance().set(&Self::user_metrics_key(env), m);
    }
    pub fn get_history(env: &Env) -> Map<u64, Metrics> {
        env.storage().instance().get(&Self::history_key(env)).unwrap_or_else(|| Map::new(env))
    }
    pub fn put_history(env: &Env, m: &Map<u64, Metrics>) {
        env.storage().instance().set(&Self::history_key(env), m);
    }
}

fn analytics_record_action(env: &Env, user: &Address, action: &str, amount: i128) {
    // Update global metrics
    let mut m = AnalyticsStorage::get_metrics(env);
    match action {
        "deposit" => m.total_deposited += amount,
        "borrow" => m.total_borrowed += amount,
        "withdraw" => m.total_withdrawn += amount,
        "repay" => m.total_repaid += amount,
        _ => {}
    }
    m.last_update = env.ledger().timestamp();
    AnalyticsStorage::put_metrics(env, &m);

    // Update per-user metrics
    let mut umap = AnalyticsStorage::get_user_map(env);
    let mut um = umap.get(user.clone()).unwrap_or_else(UserMetrics::zero);
    match action {
        "deposit" => um.deposits += amount,
        "borrow" => um.borrows += amount,
        "withdraw" => um.withdrawals += amount,
        "repay" => um.repayments += amount,
        _ => {}
    }
    let was_inactive = um.last_active == 0;
    um.last_active = m.last_update;
    umap.set(user.clone(), um);
    AnalyticsStorage::put_user_map(env, &umap);

    if was_inactive {
        let mut m2 = AnalyticsStorage::get_metrics(env);
        m2.active_users += 1;
        AnalyticsStorage::put_metrics(env, &m2);
    }

    // Append simple daily snapshot
    let bucket = m.last_update / 86400;
    let mut hist = AnalyticsStorage::get_history(env);
    hist.set(bucket, m);
    AnalyticsStorage::put_history(env, &hist);
}

/// Bridge configuration per external network
#[derive(Clone, Debug, Eq, PartialEq)]
#[contracttype]
pub struct BridgeConfig {
    pub network_id: String,
    pub bridge: Address,
    pub fee_bps: i128,
    pub enabled: bool,
}

impl BridgeConfig {
    pub fn new(network_id: String, bridge: Address, fee_bps: i128) -> Self {
        Self { network_id, bridge, fee_bps, enabled: true }
    }
}

/// Storage for bridge registry and helpers
pub struct BridgeStorage;

impl BridgeStorage {
    fn bridges_key(env: &Env) -> Symbol { Symbol::new(env, "bridges_registry") }

    pub fn get_registry(env: &Env) -> Map<String, BridgeConfig> {
        env.storage().instance().get(&Self::bridges_key(env)).unwrap_or_else(|| Map::new(env))
    }

    pub fn put_registry(env: &Env, m: &Map<String, BridgeConfig>) {
        env.storage().instance().set(&Self::bridges_key(env), m);
    }

    pub fn get(env: &Env, id: &String) -> Option<BridgeConfig> {
        let reg = Self::get_registry(env);
        reg.get(id.clone())
    }
}

fn ensure_amount_positive(amount: i128) -> Result<(), ProtocolError> {
    if amount <= 0 { return Err(ProtocolError::InvalidAmount); }
    Ok(())
}

// --- Social Recovery & MultiSig ---
#[derive(Clone, Debug, Eq, PartialEq)]
#[contracttype]
pub struct RecoveryRequest {
    pub user: Address,
    pub new_address: Address,
    pub approvals: Map<Address, bool>,
    pub created_at: u64,
    pub delay_secs: u64,
    pub executed: bool,
}

impl RecoveryRequest {
    pub fn new(env: &Env, user: Address, new_address: Address, delay_secs: u64) -> Self {
        Self { user, new_address, approvals: Map::new(env), created_at: env.ledger().timestamp(), delay_secs, executed: false }
    }
}

pub struct RecoveryStorage;

impl RecoveryStorage {
    fn guardians_key(env: &Env) -> Symbol { Symbol::new(env, "guardians") }
    fn requests_key(env: &Env) -> Symbol { Symbol::new(env, "recovery_requests") }
    fn mapping_key(env: &Env) -> Symbol { Symbol::new(env, "recovered_mapping") }

    pub fn get_guardians(env: &Env) -> Map<Address, Vec<Address>> {
        env.storage().instance().get(&Self::guardians_key(env)).unwrap_or_else(|| Map::new(env))
    }
    pub fn put_guardians(env: &Env, m: &Map<Address, Vec<Address>>) { env.storage().instance().set(&Self::guardians_key(env), m); }

    pub fn get_requests(env: &Env) -> Map<Address, RecoveryRequest> {
        env.storage().instance().get(&Self::requests_key(env)).unwrap_or_else(|| Map::new(env))
    }
    pub fn put_requests(env: &Env, m: &Map<Address, RecoveryRequest>) { env.storage().instance().set(&Self::requests_key(env), m); }

    pub fn get_mapping(env: &Env) -> Map<Address, Address> {
        env.storage().instance().get(&Self::mapping_key(env)).unwrap_or_else(|| Map::new(env))
    }
    pub fn put_mapping(env: &Env, m: &Map<Address, Address>) { env.storage().instance().set(&Self::mapping_key(env), m); }
}

pub fn set_guardians(env: Env, user: String, guardians: Vec<Address>) -> Result<(), ProtocolError> {
    if user.is_empty() { return Err(ProtocolError::InvalidAddress); }
    let user_addr = Address::from_string(&user);
    let mut gmap = RecoveryStorage::get_guardians(&env);
    gmap.set(user_addr, guardians);
    RecoveryStorage::put_guardians(&env, &gmap);
    Ok(())
}

pub fn start_recovery(env: Env, guardian: String, user: String, new_address: Address, delay_secs: u64) -> Result<(), ProtocolError> {
    if guardian.is_empty() || user.is_empty() { return Err(ProtocolError::InvalidAddress); }
    let gaddr = Address::from_string(&guardian);
    let uaddr = Address::from_string(&user);
    let gmap = RecoveryStorage::get_guardians(&env);
    let guardians = gmap.get(uaddr.clone()).ok_or(ProtocolError::GuardianNotFound)?;
    let mut authorized = false;
    for ga in guardians.iter() { if ga == gaddr { authorized = true; break; } }
    if !authorized { return Err(ProtocolError::Unauthorized); }

    let mut reqs = RecoveryStorage::get_requests(&env);
    if reqs.contains_key(uaddr.clone()) { return Err(ProtocolError::RecoveryRequestAlreadyExists); }
    let mut req = RecoveryRequest::new(&env, uaddr.clone(), new_address, delay_secs);
    req.approvals.set(gaddr, true);
    reqs.set(uaddr, req);
    RecoveryStorage::put_requests(&env, &reqs);
    Ok(())
}

pub fn approve_recovery(env: Env, guardian: String, user: String) -> Result<(), ProtocolError> {
    if guardian.is_empty() || user.is_empty() { return Err(ProtocolError::InvalidAddress); }
    let gaddr = Address::from_string(&guardian);
    let uaddr = Address::from_string(&user);
    let gmap = RecoveryStorage::get_guardians(&env);
    let guardians = gmap.get(uaddr.clone()).ok_or(ProtocolError::GuardianNotFound)?;
    let mut authorized = false;
    for ga in guardians.iter() { if ga == gaddr { authorized = true; break; } }
    if !authorized { return Err(ProtocolError::Unauthorized); }

    let mut reqs = RecoveryStorage::get_requests(&env);
    let mut req = reqs.get(uaddr.clone()).ok_or(ProtocolError::RecoveryRequestNotFound)?;
    req.approvals.set(gaddr, true);
    reqs.set(uaddr, req);
    RecoveryStorage::put_requests(&env, &reqs);
    Ok(())
}

pub fn execute_recovery(env: Env, user: String, min_approvals: i128) -> Result<Address, ProtocolError> {
    if user.is_empty() { return Err(ProtocolError::InvalidAddress); }
    let uaddr = Address::from_string(&user);
    let mut reqs = RecoveryStorage::get_requests(&env);
    let mut req = reqs.get(uaddr.clone()).ok_or(ProtocolError::RecoveryRequestNotFound)?;
    if req.executed { return Err(ProtocolError::RecoveryFailed); }
    // check approvals
    let mut count: i128 = 0;
    for (_, v) in req.approvals.iter() { if v { count += 1; } }
    if count < min_approvals { return Err(ProtocolError::MultiSigNotReady); }
    // timelock
    if env.ledger().timestamp() < req.created_at + req.delay_secs { return Err(ProtocolError::RecoveryNotReady); }
    req.executed = true;
    reqs.set(uaddr.clone(), req);
    RecoveryStorage::put_requests(&env, &reqs);

    let mut map = RecoveryStorage::get_mapping(&env);
    map.set(uaddr.clone(), reqs.get(uaddr.clone()).unwrap().new_address);
    RecoveryStorage::put_mapping(&env, &map);
    Ok(map.get(uaddr).unwrap())
}

// Simple MultiSig for admin operations
#[derive(Clone, Debug, Eq, PartialEq)]
#[contracttype]
pub enum MsActionKind { SetMinCR(i128) }

#[derive(Clone, Debug, Eq, PartialEq)]
#[contracttype]
pub struct MsProposal {
    pub id: u64,
    pub action: MsActionKind,
    pub approvals: Map<Address, bool>,
    pub executed: bool,
}

pub struct MsStorage;

impl MsStorage {
    fn admins_key(env: &Env) -> Symbol { Symbol::new(env, "ms_admins") }
    fn threshold_key(env: &Env) -> Symbol { Symbol::new(env, "ms_threshold") }
    fn counter_key(env: &Env) -> Symbol { Symbol::new(env, "ms_counter") }
    fn props_key(env: &Env) -> Symbol { Symbol::new(env, "ms_props") }

    pub fn get_admins(env: &Env) -> Vec<Address> { env.storage().instance().get(&Self::admins_key(env)).unwrap_or_else(|| Vec::new(env)) }
    pub fn set_admins(env: &Env, v: &Vec<Address>) { env.storage().instance().set(&Self::admins_key(env), v); }
    pub fn get_threshold(env: &Env) -> i128 { env.storage().instance().get(&Self::threshold_key(env)).unwrap_or(2) }
    pub fn set_threshold(env: &Env, t: i128) { env.storage().instance().set(&Self::threshold_key(env), &t); }
    pub fn next_id(env: &Env) -> u64 { let mut c: u64 = env.storage().instance().get(&Self::counter_key(env)).unwrap_or(0u64); c+=1; env.storage().instance().set(&Self::counter_key(env), &c); c }
    pub fn get_props(env: &Env) -> Map<u64, MsProposal> { env.storage().instance().get(&Self::props_key(env)).unwrap_or_else(|| Map::new(env)) }
    pub fn put_props(env: &Env, m: &Map<u64, MsProposal>) { env.storage().instance().set(&Self::props_key(env), m); }
}

fn ms_require_admin(env: &Env, caller: &Address) -> Result<(), ProtocolError> {
    let admins = MsStorage::get_admins(env);
    for a in admins.iter() { if a == *caller { return Ok(()); } }
    Err(ProtocolError::Unauthorized)
}

pub fn ms_set_admins(env: Env, caller: String, admins: Vec<Address>, threshold: i128) -> Result<(), ProtocolError> {
    let caller_addr = Address::from_string(&caller);
    ProtocolConfig::require_admin(&env, &caller_addr)?;
    if threshold <= 0 { return Err(ProtocolError::InvalidInput); }
    MsStorage::set_admins(&env, &admins);
    MsStorage::set_threshold(&env, threshold);
    Ok(())
}

pub fn ms_propose_set_min_cr(env: Env, caller: String, ratio: i128) -> Result<u64, ProtocolError> {
    let caller_addr = Address::from_string(&caller);
    ms_require_admin(&env, &caller_addr)?;
    if ratio <= 0 { return Err(ProtocolError::InvalidInput); }
    let id = MsStorage::next_id(&env);
    let mut props = MsStorage::get_props(&env);
    let mut approvals = Map::new(&env);
    approvals.set(caller_addr, true);
    let prop = MsProposal { id, action: MsActionKind::SetMinCR(ratio), approvals, executed: false };
    props.set(id, prop);
    MsStorage::put_props(&env, &props);
    Ok(id)
}

pub fn ms_approve(env: Env, caller: String, id: u64) -> Result<(), ProtocolError> {
    let caller_addr = Address::from_string(&caller);
    ms_require_admin(&env, &caller_addr)?;
    let mut props = MsStorage::get_props(&env);
    let mut p = props.get(id).ok_or(ProtocolError::MultiSigProposalNotFound)?;
    p.approvals.set(caller_addr, true);
    props.set(id, p);
    MsStorage::put_props(&env, &props);
    Ok(())
}

pub fn ms_execute(env: Env, id: u64) -> Result<(), ProtocolError> {
    let mut props = MsStorage::get_props(&env);
    let mut p = props.get(id).ok_or(ProtocolError::MultiSigProposalNotFound)?;
    if p.executed { return Err(ProtocolError::InvalidOperation); }
    // count approvals
    let mut cnt: i128 = 0;
    for (_, v) in p.approvals.iter() { if v { cnt += 1; } }
    if cnt < MsStorage::get_threshold(&env) { return Err(ProtocolError::MultiSigNotReady); }
    // execute action
    match p.action.clone() {
        MsActionKind::SetMinCR(ratio) => {
            let admin = ProtocolConfig::get_admin(&env).ok_or(ProtocolError::Unauthorized)?;
            ProtocolConfig::set_min_collateral_ratio(&env, &admin, ratio)?;
        }
    }
    p.executed = true;
    props.set(id, p);
    MsStorage::put_props(&env, &props);
    Ok(())
}

/// Analytics structures
#[derive(Clone, Debug, Eq, PartialEq)]
#[contracttype]
pub struct Metrics {
    pub total_deposited: i128,
    pub total_borrowed: i128,
    pub total_withdrawn: i128,
    pub total_repaid: i128,
    pub active_users: i128,
    pub last_update: u64,
}

impl Metrics { pub fn zero() -> Self { Self { total_deposited:0, total_borrowed:0, total_withdrawn:0, total_repaid:0, active_users:0, last_update:0 } } }

#[derive(Clone, Debug, Eq, PartialEq)]
#[contracttype]
pub struct UserMetrics {
    pub deposits: i128,
    pub borrows: i128,
    pub withdrawals: i128,
    pub repayments: i128,
    pub last_active: u64,
}

impl UserMetrics { pub fn zero() -> Self { Self { deposits:0, borrows:0, withdrawals:0, repayments:0, last_active:0 } } }

pub struct AnalyticsStorage;

impl AnalyticsStorage {
    fn metrics_key(env: &Env) -> Symbol { Symbol::new(env, "metrics") }
    fn user_metrics_key(env: &Env) -> Symbol { Symbol::new(env, "user_metrics") }
    fn history_key(env: &Env) -> Symbol { Symbol::new(env, "metrics_history") }

    pub fn get_metrics(env: &Env) -> Metrics {
        env.storage().instance().get(&Self::metrics_key(env)).unwrap_or_else(Metrics::zero)
    }
    pub fn put_metrics(env: &Env, m: &Metrics) {
        env.storage().instance().set(&Self::metrics_key(env), m);
    }
    pub fn get_user_map(env: &Env) -> Map<Address, UserMetrics> {
        env.storage().instance().get(&Self::user_metrics_key(env)).unwrap_or_else(|| Map::new(env))
    }
    pub fn put_user_map(env: &Env, m: &Map<Address, UserMetrics>) {
        env.storage().instance().set(&Self::user_metrics_key(env), m);
    }
    pub fn get_history(env: &Env) -> Map<u64, Metrics> {
        env.storage().instance().get(&Self::history_key(env)).unwrap_or_else(|| Map::new(env))
    }
    pub fn put_history(env: &Env, m: &Map<u64, Metrics>) {
        env.storage().instance().set(&Self::history_key(env), m);
    }
}

fn analytics_record_action(env: &Env, user: &Address, action: &str, amount: i128) {
    // Update global metrics
    let mut m = AnalyticsStorage::get_metrics(env);
    match action {
        "deposit" => m.total_deposited += amount,
        "borrow" => m.total_borrowed += amount,
        "withdraw" => m.total_withdrawn += amount,
        "repay" => m.total_repaid += amount,
        _ => {}
    }
    m.last_update = env.ledger().timestamp();
    AnalyticsStorage::put_metrics(env, &m);

    // Update per-user metrics
    let mut umap = AnalyticsStorage::get_user_map(env);
    let mut um = umap.get(user.clone()).unwrap_or_else(UserMetrics::zero);
    match action {
        "deposit" => um.deposits += amount,
        "borrow" => um.borrows += amount,
        "withdraw" => um.withdrawals += amount,
        "repay" => um.repayments += amount,
        _ => {}
    }
    let was_inactive = um.last_active == 0;
    um.last_active = m.last_update;
    umap.set(user.clone(), um);
    AnalyticsStorage::put_user_map(env, &umap);

    if was_inactive {
        let mut m2 = AnalyticsStorage::get_metrics(env);
        m2.active_users += 1;
        AnalyticsStorage::put_metrics(env, &m2);
    }

    // Append simple daily snapshot
    let bucket = m.last_update / 86400;
    let mut hist = AnalyticsStorage::get_history(env);
    hist.set(bucket, m);
    AnalyticsStorage::put_history(env, &hist);
}

/// Bridge configuration per external network
#[derive(Clone, Debug, Eq, PartialEq)]
#[contracttype]
pub struct BridgeConfig {
    pub network_id: String,
    pub bridge: Address,
    pub fee_bps: i128,
    pub enabled: bool,
}

impl BridgeConfig {
    pub fn new(network_id: String, bridge: Address, fee_bps: i128) -> Self {
        Self { network_id, bridge, fee_bps, enabled: true }
    }
}

/// Storage for bridge registry and helpers
pub struct BridgeStorage;

impl BridgeStorage {
    fn bridges_key(env: &Env) -> Symbol { Symbol::new(env, "bridges_registry") }

    pub fn get_registry(env: &Env) -> Map<String, BridgeConfig> {
        env.storage().instance().get(&Self::bridges_key(env)).unwrap_or_else(|| Map::new(env))
    }

    pub fn put_registry(env: &Env, m: &Map<String, BridgeConfig>) {
        env.storage().instance().set(&Self::bridges_key(env), m);
    }

    pub fn get(env: &Env, id: &String) -> Option<BridgeConfig> {
        let reg = Self::get_registry(env);
        reg.get(id.clone())
    }
}

fn ensure_amount_positive(amount: i128) -> Result<(), ProtocolError> {
    if amount <= 0 { return Err(ProtocolError::InvalidAmount); }
    Ok(())
}

/// Analytics structures
#[derive(Clone, Debug, Eq, PartialEq)]
#[contracttype]
pub struct Metrics {
    pub total_deposited: i128,
    pub total_borrowed: i128,
    pub total_withdrawn: i128,
    pub total_repaid: i128,
    pub active_users: i128,
    pub last_update: u64,
}

impl Metrics { pub fn zero() -> Self { Self { total_deposited:0, total_borrowed:0, total_withdrawn:0, total_repaid:0, active_users:0, last_update:0 } } }

#[derive(Clone, Debug, Eq, PartialEq)]
#[contracttype]
pub struct UserMetrics {
    pub deposits: i128,
    pub borrows: i128,
    pub withdrawals: i128,
    pub repayments: i128,
    pub last_active: u64,
}

impl UserMetrics { pub fn zero() -> Self { Self { deposits:0, borrows:0, withdrawals:0, repayments:0, last_active:0 } } }

pub struct AnalyticsStorage;

impl AnalyticsStorage {
    fn metrics_key(env: &Env) -> Symbol { Symbol::new(env, "metrics") }
    fn user_metrics_key(env: &Env) -> Symbol { Symbol::new(env, "user_metrics") }
    fn history_key(env: &Env) -> Symbol { Symbol::new(env, "metrics_history") }

    pub fn get_metrics(env: &Env) -> Metrics {
        env.storage().instance().get(&Self::metrics_key(env)).unwrap_or_else(Metrics::zero)
    }
    pub fn put_metrics(env: &Env, m: &Metrics) {
        env.storage().instance().set(&Self::metrics_key(env), m);
    }
    pub fn get_user_map(env: &Env) -> Map<Address, UserMetrics> {
        env.storage().instance().get(&Self::user_metrics_key(env)).unwrap_or_else(|| Map::new(env))
    }
    pub fn put_user_map(env: &Env, m: &Map<Address, UserMetrics>) {
        env.storage().instance().set(&Self::user_metrics_key(env), m);
    }
    pub fn get_history(env: &Env) -> Map<u64, Metrics> {
        env.storage().instance().get(&Self::history_key(env)).unwrap_or_else(|| Map::new(env))
    }
    pub fn put_history(env: &Env, m: &Map<u64, Metrics>) {
        env.storage().instance().set(&Self::history_key(env), m);
    }
}

fn analytics_record_action(env: &Env, user: &Address, action: &str, amount: i128) {
    // Update global metrics
    let mut m = AnalyticsStorage::get_metrics(env);
    match action {
        "deposit" => m.total_deposited += amount,
        "borrow" => m.total_borrowed += amount,
        "withdraw" => m.total_withdrawn += amount,
        "repay" => m.total_repaid += amount,
        _ => {}
    }
    m.last_update = env.ledger().timestamp();
    AnalyticsStorage::put_metrics(env, &m);

    // Update per-user metrics
    let mut umap = AnalyticsStorage::get_user_map(env);
    let mut um = umap.get(user.clone()).unwrap_or_else(UserMetrics::zero);
    match action {
        "deposit" => um.deposits += amount,
        "borrow" => um.borrows += amount,
        "withdraw" => um.withdrawals += amount,
        "repay" => um.repayments += amount,
        _ => {}
    }
    let was_inactive = um.last_active == 0;
    um.last_active = m.last_update;
    umap.set(user.clone(), um);
    AnalyticsStorage::put_user_map(env, &umap);

    if was_inactive {
        let mut m2 = AnalyticsStorage::get_metrics(env);
        m2.active_users += 1;
        AnalyticsStorage::put_metrics(env, &m2);
    }

    // Append simple daily snapshot
    let bucket = m.last_update / 86400;
    let mut hist = AnalyticsStorage::get_history(env);
    hist.set(bucket, m);
    AnalyticsStorage::put_history(env, &hist);
}

/// Bridge configuration per external network
#[derive(Clone, Debug, Eq, PartialEq)]
#[contracttype]
pub struct BridgeConfig {
    pub network_id: String,
    pub bridge: Address,
    pub fee_bps: i128,
    pub enabled: bool,
}

impl BridgeConfig {
    pub fn new(network_id: String, bridge: Address, fee_bps: i128) -> Self {
        Self { network_id, bridge, fee_bps, enabled: true }
    }
}

/// Storage for bridge registry and helpers
pub struct BridgeStorage;

impl BridgeStorage {
    fn bridges_key(env: &Env) -> Symbol { Symbol::new(env, "bridges_registry") }

    pub fn get_registry(env: &Env) -> Map<String, BridgeConfig> {
        env.storage().instance().get(&Self::bridges_key(env)).unwrap_or_else(|| Map::new(env))
    }

    pub fn put_registry(env: &Env, m: &Map<String, BridgeConfig>) {
        env.storage().instance().set(&Self::bridges_key(env), m);
    }

    pub fn get(env: &Env, id: &String) -> Option<BridgeConfig> {
        let reg = Self::get_registry(env);
        reg.get(id.clone())
    }
}

fn ensure_amount_positive(amount: i128) -> Result<(), ProtocolError> {
    if amount <= 0 { return Err(ProtocolError::InvalidAmount); }
    Ok(())
}

// --- Social Recovery & MultiSig ---
#[derive(Clone, Debug, Eq, PartialEq)]
#[contracttype]
pub struct RecoveryRequest {
    pub user: Address,
    pub new_address: Address,
    pub approvals: Map<Address, bool>,
    pub created_at: u64,
    pub delay_secs: u64,
    pub executed: bool,
}

impl RecoveryRequest {
    pub fn new(env: &Env, user: Address, new_address: Address, delay_secs: u64) -> Self {
        Self { user, new_address, approvals: Map::new(env), created_at: env.ledger().timestamp(), delay_secs, executed: false }
    }
}

pub struct RecoveryStorage;

impl RecoveryStorage {
    fn guardians_key(env: &Env) -> Symbol { Symbol::new(env, "guardians") }
    fn requests_key(env: &Env) -> Symbol { Symbol::new(env, "recovery_requests") }
    fn mapping_key(env: &Env) -> Symbol { Symbol::new(env, "recovered_mapping") }

    pub fn get_guardians(env: &Env) -> Map<Address, Vec<Address>> {
        env.storage().instance().get(&Self::guardians_key(env)).unwrap_or_else(|| Map::new(env))
    }
    pub fn put_guardians(env: &Env, m: &Map<Address, Vec<Address>>) { env.storage().instance().set(&Self::guardians_key(env), m); }

    pub fn get_requests(env: &Env) -> Map<Address, RecoveryRequest> {
        env.storage().instance().get(&Self::requests_key(env)).unwrap_or_else(|| Map::new(env))
    }
    pub fn put_requests(env: &Env, m: &Map<Address, RecoveryRequest>) { env.storage().instance().set(&Self::requests_key(env), m); }

    pub fn get_mapping(env: &Env) -> Map<Address, Address> {
        env.storage().instance().get(&Self::mapping_key(env)).unwrap_or_else(|| Map::new(env))
    }
    pub fn put_mapping(env: &Env, m: &Map<Address, Address>) { env.storage().instance().set(&Self::mapping_key(env), m); }
}

pub fn set_guardians(env: Env, user: String, guardians: Vec<Address>) -> Result<(), ProtocolError> {
    if user.is_empty() { return Err(ProtocolError::InvalidAddress); }
    let user_addr = Address::from_string(&user);
    let mut gmap = RecoveryStorage::get_guardians(&env);
    gmap.set(user_addr, guardians);
    RecoveryStorage::put_guardians(&env, &gmap);
    Ok(())
}

pub fn start_recovery(env: Env, guardian: String, user: String, new_address: Address, delay_secs: u64) -> Result<(), ProtocolError> {
    if guardian.is_empty() || user.is_empty() { return Err(ProtocolError::InvalidAddress); }
    let gaddr = Address::from_string(&guardian);
    let uaddr = Address::from_string(&user);
    let gmap = RecoveryStorage::get_guardians(&env);
    let guardians = gmap.get(uaddr.clone()).ok_or(ProtocolError::GuardianNotFound)?;
    let mut authorized = false;
    for ga in guardians.iter() { if ga == gaddr { authorized = true; break; } }
    if !authorized { return Err(ProtocolError::Unauthorized); }

    let mut reqs = RecoveryStorage::get_requests(&env);
    if reqs.contains_key(uaddr.clone()) { return Err(ProtocolError::RecoveryRequestAlreadyExists); }
    let mut req = RecoveryRequest::new(&env, uaddr.clone(), new_address, delay_secs);
    req.approvals.set(gaddr, true);
    reqs.set(uaddr, req);
    RecoveryStorage::put_requests(&env, &reqs);
    Ok(())
}

pub fn approve_recovery(env: Env, guardian: String, user: String) -> Result<(), ProtocolError> {
    if guardian.is_empty() || user.is_empty() { return Err(ProtocolError::InvalidAddress); }
    let gaddr = Address::from_string(&guardian);
    let uaddr = Address::from_string(&user);
    let gmap = RecoveryStorage::get_guardians(&env);
    let guardians = gmap.get(uaddr.clone()).ok_or(ProtocolError::GuardianNotFound)?;
    let mut authorized = false;
    for ga in guardians.iter() { if ga == gaddr { authorized = true; break; } }
    if !authorized { return Err(ProtocolError::Unauthorized); }

    let mut reqs = RecoveryStorage::get_requests(&env);
    let mut req = reqs.get(uaddr.clone()).ok_or(ProtocolError::RecoveryRequestNotFound)?;
    req.approvals.set(gaddr, true);
    reqs.set(uaddr, req);
    RecoveryStorage::put_requests(&env, &reqs);
    Ok(())
}

pub fn execute_recovery(env: Env, user: String, min_approvals: i128) -> Result<Address, ProtocolError> {
    if user.is_empty() { return Err(ProtocolError::InvalidAddress); }
    let uaddr = Address::from_string(&user);
    let mut reqs = RecoveryStorage::get_requests(&env);
    let mut req = reqs.get(uaddr.clone()).ok_or(ProtocolError::RecoveryRequestNotFound)?;
    if req.executed { return Err(ProtocolError::RecoveryFailed); }
    // check approvals
    let mut count: i128 = 0;
    for (_, v) in req.approvals.iter() { if v { count += 1; } }
    if count < min_approvals { return Err(ProtocolError::MultiSigNotReady); }
    // timelock
    if env.ledger().timestamp() < req.created_at + req.delay_secs { return Err(ProtocolError::RecoveryNotReady); }
    req.executed = true;
    reqs.set(uaddr.clone(), req);
    RecoveryStorage::put_requests(&env, &reqs);

    let mut map = RecoveryStorage::get_mapping(&env);
    map.set(uaddr.clone(), reqs.get(uaddr.clone()).unwrap().new_address);
    RecoveryStorage::put_mapping(&env, &map);
    Ok(map.get(uaddr).unwrap())
}

// Simple MultiSig for admin operations
#[derive(Clone, Debug, Eq, PartialEq)]
#[contracttype]
pub enum MsActionKind { SetMinCR(i128) }

#[derive(Clone, Debug, Eq, PartialEq)]
#[contracttype]
pub struct MsProposal {
    pub id: u64,
    pub action: MsActionKind,
    pub approvals: Map<Address, bool>,
    pub executed: bool,
}

pub struct MsStorage;

impl MsStorage {
    fn admins_key(env: &Env) -> Symbol { Symbol::new(env, "ms_admins") }
    fn threshold_key(env: &Env) -> Symbol { Symbol::new(env, "ms_threshold") }
    fn counter_key(env: &Env) -> Symbol { Symbol::new(env, "ms_counter") }
    fn props_key(env: &Env) -> Symbol { Symbol::new(env, "ms_props") }

    pub fn get_admins(env: &Env) -> Vec<Address> { env.storage().instance().get(&Self::admins_key(env)).unwrap_or_else(|| Vec::new(env)) }
    pub fn set_admins(env: &Env, v: &Vec<Address>) { env.storage().instance().set(&Self::admins_key(env), v); }
    pub fn get_threshold(env: &Env) -> i128 { env.storage().instance().get(&Self::threshold_key(env)).unwrap_or(2) }
    pub fn set_threshold(env: &Env, t: i128) { env.storage().instance().set(&Self::threshold_key(env), &t); }
    pub fn next_id(env: &Env) -> u64 { let mut c: u64 = env.storage().instance().get(&Self::counter_key(env)).unwrap_or(0u64); c+=1; env.storage().instance().set(&Self::counter_key(env), &c); c }
    pub fn get_props(env: &Env) -> Map<u64, MsProposal> { env.storage().instance().get(&Self::props_key(env)).unwrap_or_else(|| Map::new(env)) }
    pub fn put_props(env: &Env, m: &Map<u64, MsProposal>) { env.storage().instance().set(&Self::props_key(env), m); }
}

fn ms_require_admin(env: &Env, caller: &Address) -> Result<(), ProtocolError> {
    let admins = MsStorage::get_admins(env);
    for a in admins.iter() { if a == *caller { return Ok(()); } }
    Err(ProtocolError::Unauthorized)
}

pub fn ms_set_admins(env: Env, caller: String, admins: Vec<Address>, threshold: i128) -> Result<(), ProtocolError> {
    let caller_addr = Address::from_string(&caller);
    ProtocolConfig::require_admin(&env, &caller_addr)?;
    if threshold <= 0 { return Err(ProtocolError::InvalidInput); }
    MsStorage::set_admins(&env, &admins);
    MsStorage::set_threshold(&env, threshold);
    Ok(())
}

pub fn ms_propose_set_min_cr(env: Env, caller: String, ratio: i128) -> Result<u64, ProtocolError> {
    let caller_addr = Address::from_string(&caller);
    ms_require_admin(&env, &caller_addr)?;
    if ratio <= 0 { return Err(ProtocolError::InvalidInput); }
    let id = MsStorage::next_id(&env);
    let mut props = MsStorage::get_props(&env);
    let mut approvals = Map::new(&env);
    approvals.set(caller_addr, true);
    let prop = MsProposal { id, action: MsActionKind::SetMinCR(ratio), approvals, executed: false };
    props.set(id, prop);
    MsStorage::put_props(&env, &props);
    Ok(id)
}

pub fn ms_approve(env: Env, caller: String, id: u64) -> Result<(), ProtocolError> {
    let caller_addr = Address::from_string(&caller);
    ms_require_admin(&env, &caller_addr)?;
    let mut props = MsStorage::get_props(&env);
    let mut p = props.get(id).ok_or(ProtocolError::MultiSigProposalNotFound)?;
    p.approvals.set(caller_addr, true);
    props.set(id, p);
    MsStorage::put_props(&env, &props);
    Ok(())
}

pub fn ms_execute(env: Env, id: u64) -> Result<(), ProtocolError> {
    let mut props = MsStorage::get_props(&env);
    let mut p = props.get(id).ok_or(ProtocolError::MultiSigProposalNotFound)?;
    if p.executed { return Err(ProtocolError::InvalidOperation); }
    // count approvals
    let mut cnt: i128 = 0;
    for (_, v) in p.approvals.iter() { if v { cnt += 1; } }
    if cnt < MsStorage::get_threshold(&env) { return Err(ProtocolError::MultiSigNotReady); }
    // execute action
    match p.action.clone() {
        MsActionKind::SetMinCR(ratio) => {
            let admin = ProtocolConfig::get_admin(&env).ok_or(ProtocolError::Unauthorized)?;
            ProtocolConfig::set_min_collateral_ratio(&env, &admin, ratio)?;
        }
    }
    p.executed = true;
    props.set(id, p);
    MsStorage::put_props(&env, &props);
    Ok(())
}

/// Minimum collateral ratio required (e.g., 150%)
const MIN_COLLATERAL_RATIO: i128 = 150;

// --- Upgrade Mechanism ---
#[derive(Clone, Debug, Eq, PartialEq)]
#[contracttype]
pub struct UpgradeInfo {
    pub current_version: u32,
    pub previous_version: u32,
    pub pending_version: u32,
    pub pending_hash: String,
    pub approved: bool,
    pub last_update: u64,
}

impl UpgradeInfo { pub fn initial(env: &Env) -> Self { Self { current_version: 1, previous_version: 0, pending_version: 0, pending_hash: String::from_str(env, ""), approved: false, last_update: 0 } } }

pub struct UpgradeStorage;

impl UpgradeStorage {
    fn key(env: &Env) -> Symbol { Symbol::new(env, "upgrade_info") }
    pub fn get(env: &Env) -> UpgradeInfo { env.storage().instance().get(&Self::key(env)).unwrap_or_else(|| UpgradeInfo::initial(env)) }
    pub fn put(env: &Env, u: &UpgradeInfo) { env.storage().instance().set(&Self::key(env), u); }
}

pub fn upgrade_propose(env: Env, caller: String, new_version: u32, code_hash: String) -> Result<(), ProtocolError> {
    let caller_addr = Address::from_string(&caller);
    ProtocolConfig::require_admin(&env, &caller_addr)?;
    if new_version == 0 { return Err(ProtocolError::InvalidInput); }
    let mut info = UpgradeStorage::get(&env);
    info.pending_version = new_version;
    info.pending_hash = code_hash;
    info.approved = false;
    info.last_update = env.ledger().timestamp();
    UpgradeStorage::put(&env, &info);
    Ok(())
}

pub fn upgrade_approve(env: Env, caller: String) -> Result<(), ProtocolError> {
    let caller_addr = Address::from_string(&caller);
    ProtocolConfig::require_admin(&env, &caller_addr)?;
    let mut info = UpgradeStorage::get(&env);
    if info.pending_version == 0 { return Err(ProtocolError::InvalidOperation); }
    info.approved = true;
    info.last_update = env.ledger().timestamp();
    UpgradeStorage::put(&env, &info);
    Ok(())
}

pub fn upgrade_execute(env: Env, caller: String) -> Result<u32, ProtocolError> {
    let caller_addr = Address::from_string(&caller);
    ProtocolConfig::require_admin(&env, &caller_addr)?;
    let mut info = UpgradeStorage::get(&env);
    if !info.approved || info.pending_version == 0 { return Err(ProtocolError::InvalidOperation); }
    info.previous_version = info.current_version;
    info.current_version = info.pending_version;
    info.pending_version = 0;
    info.pending_hash = String::from_str(&env, "");
    info.approved = false;
    info.last_update = env.ledger().timestamp();
    UpgradeStorage::put(&env, &info);
    Ok(info.current_version)
}

pub fn upgrade_rollback(env: Env, caller: String) -> Result<u32, ProtocolError> {
    let caller_addr = Address::from_string(&caller);
    ProtocolConfig::require_admin(&env, &caller_addr)?;
    let mut info = UpgradeStorage::get(&env);
    if info.previous_version == 0 { return Err(ProtocolError::InvalidOperation); }
    let tmp = info.current_version;
    info.current_version = info.previous_version;
    info.previous_version = tmp;
    info.last_update = env.ledger().timestamp();
    UpgradeStorage::put(&env, &info);
    Ok(info.current_version)
}

pub fn upgrade_status(env: Env) -> (u32, u32, u32, String, bool, u64) {
    let i = UpgradeStorage::get(&env);
    (i.current_version, i.previous_version, i.pending_version, i.pending_hash, i.approved, i.last_update)
}

// --- Data Management & Storage Optimization ---
#[derive(Clone, Debug, Eq, PartialEq)]
#[contracttype]
pub struct DataBlob {
    pub version: u32,
    pub compressed: bool,
    pub data: Bytes,
}

pub struct DataStorage;

impl DataStorage {
    fn prefix(env: &Env) -> Symbol { Symbol::new(env, "data_store") }
    fn backup_prefix(env: &Env) -> Symbol { Symbol::new(env, "data_store_backup") }

    fn key_for(env: &Env, name: &Symbol) -> (Symbol, Symbol) { (Self::prefix(env), name.clone()) }
    fn bkey_for(env: &Env, name: &Symbol) -> (Symbol, Symbol) { (Self::backup_prefix(env), name.clone()) }

    pub fn save(env: &Env, name: &Symbol, blob: &DataBlob) {
        env.storage().persistent().set(&Self::key_for(env, name), blob);
    }
    pub fn load(env: &Env, name: &Symbol) -> Option<DataBlob> {
        env.storage().persistent().get(&Self::key_for(env, name))
    }
    pub fn backup(env: &Env, name: &Symbol) -> Result<(), ProtocolError> {
        let blob = Self::load(env, name).ok_or(ProtocolError::NotFound)?;
        env.storage().persistent().set(&Self::bkey_for(env, name), &blob);
        Ok(())
    }
    pub fn restore(env: &Env, name: &Symbol) -> Result<(), ProtocolError> {
        let blob: DataBlob = env.storage().persistent().get(&Self::bkey_for(env, name)).ok_or(ProtocolError::NotFound)?;
        env.storage().persistent().set(&Self::key_for(env, name), &blob);
        Ok(())
    }
}

fn compress_identity(_env: &Env, data: &Bytes) -> Bytes { data.clone() }
fn decompress_identity(_env: &Env, data: &Bytes) -> Bytes { data.clone() }

pub fn data_save(env: Env, name: Symbol, version: u32, data: Bytes, compress: bool) -> Result<(), ProtocolError> {
    if version == 0 { return Err(ProtocolError::InvalidInput); }
    let d = if compress { compress_identity(&env, &data) } else { data };
    let blob = DataBlob { version, compressed: compress, data: d };
    DataStorage::save(&env, &name, &blob);
    Ok(())
}

pub fn data_load(env: Env, name: Symbol) -> Result<(u32, Bytes), ProtocolError> {
    let b = DataStorage::load(&env, &name).ok_or(ProtocolError::NotFound)?;
    let d = if b.compressed { decompress_identity(&env, &b.data) } else { b.data };
    Ok((b.version, d))
}

pub fn data_backup(env: Env, name: Symbol) -> Result<(), ProtocolError> { DataStorage::backup(&env, &name) }
pub fn data_restore(env: Env, name: Symbol) -> Result<(), ProtocolError> { DataStorage::restore(&env, &name) }

pub fn data_migrate_bump_version(env: Env, name: Symbol, new_version: u32) -> Result<(), ProtocolError> {
    if new_version == 0 { return Err(ProtocolError::InvalidInput); }
    let mut b = DataStorage::load(&env, &name).ok_or(ProtocolError::NotFound)?;
    if new_version <= b.version { return Err(ProtocolError::InvalidOperation); }
    b.version = new_version;
    DataStorage::save(&env, &name, &b);
    Ok(())
}

// --- Monitoring & Alerting ---
#[derive(Clone, Debug, Eq, PartialEq)]
#[contracttype]
pub struct MonitorMetrics {
    pub last_health: String,
    pub perf_gas: i128,
    pub security_incidents: i128,
    pub last_update: u64,
}

impl MonitorMetrics { pub fn zero(env: &Env) -> Self { Self { last_health: String::from_str(env, ""), perf_gas: 0, security_incidents: 0, last_update: 0 } } }

pub struct MonitorStorage;

impl MonitorStorage {
    fn key(env: &Env) -> Symbol { Symbol::new(env, "monitor_metrics") }
    pub fn get(env: &Env) -> MonitorMetrics { env.storage().instance().get(&Self::key(env)).unwrap_or_else(|| MonitorMetrics::zero(env)) }
    pub fn put(env: &Env, m: &MonitorMetrics) { env.storage().instance().set(&Self::key(env), m); }
}

pub fn monitor_report_health(env: Env, msg: String) -> Result<(), ProtocolError> {
    let mut m = MonitorStorage::get(&env);
    m.last_health = msg.clone();
    m.last_update = env.ledger().timestamp();
    MonitorStorage::put(&env, &m);
    ProtocolEvent::HealthReported(msg).emit(&env);
    Ok(())
}

pub fn monitor_report_performance(env: Env, gas_used: i128) -> Result<(), ProtocolError> {
    if gas_used < 0 { return Err(ProtocolError::InvalidInput); }
    let mut m = MonitorStorage::get(&env);
    m.perf_gas = gas_used;
    m.last_update = env.ledger().timestamp();
    MonitorStorage::put(&env, &m);
    ProtocolEvent::PerformanceReported(gas_used).emit(&env);
    Ok(())
}

pub fn monitor_report_security(env: Env, msg: String) -> Result<(), ProtocolError> {
    let mut m = MonitorStorage::get(&env);
    m.security_incidents += 1;
    m.last_update = env.ledger().timestamp();
    MonitorStorage::put(&env, &m);
    ProtocolEvent::SecurityIncident(msg).emit(&env);
    Ok(())
}

pub fn monitor_get(env: Env) -> MonitorMetrics { MonitorStorage::get(&env) }

// --- External Integrations ---
pub struct IntegrationStorage;

impl IntegrationStorage {
    fn key(env: &Env) -> Symbol { Symbol::new(env, "integrations") }
    pub fn get(env: &Env) -> Map<String, Address> { env.storage().instance().get(&Self::key(env)).unwrap_or_else(|| Map::new(env)) }
    pub fn put(env: &Env, m: &Map<String, Address>) { env.storage().instance().set(&Self::key(env), m); }
}

pub fn register_integration(env: Env, caller: String, name: String, addr: Address) -> Result<(), ProtocolError> {
    let caller_addr = Address::from_string(&caller);
    ProtocolConfig::require_admin(&env, &caller_addr)?;
    if name.is_empty() { return Err(ProtocolError::InvalidInput); }
    let mut m = IntegrationStorage::get(&env);
    m.set(name.clone(), addr.clone());
    IntegrationStorage::put(&env, &m);
    ProtocolEvent::IntegrationRegistered(name, addr).emit(&env);
    Ok(())
}

pub fn integration_call_ping(env: Env, name: String) -> Result<(), ProtocolError> {
    if name.is_empty() { return Err(ProtocolError::InvalidInput); }
    let m = IntegrationStorage::get(&env);
    let addr = m.get(name.clone()).ok_or(ProtocolError::NotFound)?;
    let _: () = env.invoke_contract(&addr, &Symbol::new(&env, "ping"), Vec::new(&env));
    ProtocolEvent::IntegrationCalled(name, Symbol::new(&env, "ping")).emit(&env);
    Ok(())
}

// --- Core Protocol Function Placeholders ---
/// Deposit collateral into the protocol
pub fn deposit_collateral(env: Env, depositor: String, amount: i128) -> Result<(), ProtocolError> {
    ReentrancyGuard::enter(&env)?;
    let result = (|| {
        // Input validation
        if depositor.is_empty() {
            return Err(ProtocolError::InvalidAddress);
        }
        if amount <= 0 {
            return Err(ProtocolError::InvalidAmount);
        }

        // Check if deposit is paused
        let risk_config = RiskConfigStorage::get(&env);
        if risk_config.pause_deposit {
            return Err(ProtocolError::ProtocolPaused);
        }

        let depositor_addr = Address::from_string(&depositor);
        
        // Load user position with error handling
        let mut position = match StateHelper::get_position(&env, &depositor_addr) {
            Some(pos) => pos,
            None => Position::new(depositor_addr.clone(), 0, 0),
        };

        // If token transfers enforced, perform transferFrom depositor -> this contract for configured base asset (single-asset path)
        if AssetRegistryStorage::get_enforce_transfers(&env) {
            if let Some(token_addr) = AssetRegistryStorage::get_base_token(&env) {
                let client = TokenClient::new(&env, &token_addr);
                client.transfer_from(&depositor_addr, &env.current_contract_address(), &depositor_addr, &amount);
            }
        }

        // Accrue interest before updating position
        let state = InterestRateStorage::update_state(&env);
        InterestRateManager::accrue_interest_for_position(
            &env,
            &mut position,
            state.current_borrow_rate,
            state.current_supply_rate,
        );

        // Update position
        position.collateral += amount;
        
        // Save position
        StateHelper::save_position(&env, &position);

        // Emit event
        let collateral_ratio = if position.debt > 0 {
            (position.collateral * 100) / position.debt
        } else {
            0
        };

        ProtocolEvent::PositionUpdated(
            depositor_addr,
            position.collateral,
            position.debt,
            collateral_ratio,
        ).emit(&env);

        // Analytics
        analytics_record_action(&env, &Address::from_string(&depositor), "deposit", amount);

        Ok(())
    })();
    
    ReentrancyGuard::exit(&env);
    result
}

/// Borrow assets from the protocol
pub fn borrow(env: Env, borrower: String, amount: i128) -> Result<(), ProtocolError> {
    ReentrancyGuard::enter(&env)?;
    let result = (|| {
        // Input validation
        if borrower.is_empty() {
            return Err(ProtocolError::InvalidAddress);
        }
        if amount <= 0 {
            return Err(ProtocolError::InvalidAmount);
        }

        // Check if borrow is paused
        let risk_config = RiskConfigStorage::get(&env);
        if risk_config.pause_borrow {
            return Err(ProtocolError::ProtocolPaused);
        }

        let borrower_addr = Address::from_string(&borrower);
        
        // Load user position
        let mut position = match StateHelper::get_position(&env, &borrower_addr) {
            Some(pos) => pos,
            None => return Err(ProtocolError::PositionNotFound),
        };

        // Accrue interest
        let state = InterestRateStorage::update_state(&env);
        InterestRateManager::accrue_interest_for_position(
            &env,
            &mut position,
            state.current_borrow_rate,
            state.current_supply_rate,
        );

        // Check collateral ratio
        let min_ratio = ProtocolConfig::get_min_collateral_ratio(&env);
        let new_debt = position.debt + amount;
        let collateral_ratio = if new_debt > 0 {
            (position.collateral * 100) / new_debt
        } else {
            0
        };

        if collateral_ratio < min_ratio {
            return Err(ProtocolError::InsufficientCollateralRatio);
        }

        // Update position
        position.debt = new_debt;
        StateHelper::save_position(&env, &position);

        // Emit event
        ProtocolEvent::PositionUpdated(
            borrower_addr,
            position.collateral,
            position.debt,
            collateral_ratio,
        ).emit(&env);

        // Analytics
        analytics_record_action(&env, &Address::from_string(&borrower), "borrow", amount);

        Ok(())
    })();
    
    ReentrancyGuard::exit(&env);
    result
}

/// Repay borrowed assets
pub fn repay(env: Env, repayer: String, amount: i128) -> Result<(), ProtocolError> {
    ReentrancyGuard::enter(&env)?;
    let result = (|| {
        // Input validation
        if repayer.is_empty() {
            return Err(ProtocolError::InvalidAddress);
        }
        if amount <= 0 {
            return Err(ProtocolError::InvalidAmount);
        }

        let repayer_addr = Address::from_string(&repayer);
        
        // Load user position
        let mut position = match StateHelper::get_position(&env, &repayer_addr) {
            Some(pos) => pos,
            None => return Err(ProtocolError::PositionNotFound),
        };

        // Accrue interest
        let state = InterestRateStorage::update_state(&env);
        InterestRateManager::accrue_interest_for_position(
            &env,
            &mut position,
            state.current_borrow_rate,
            state.current_supply_rate,
        );

        // Check if user has debt to repay
        if position.debt == 0 {
            return Err(ProtocolError::InvalidOperation);
        }

        // Update position
        let repay_amount = if amount > position.debt {
            position.debt
        } else {
            amount
        };
        position.debt -= repay_amount;
        StateHelper::save_position(&env, &position);

        // Emit event
        let collateral_ratio = if position.debt > 0 {
            (position.collateral * 100) / position.debt
        } else {
            0
        };

        ProtocolEvent::PositionUpdated(
            repayer_addr,
            position.collateral,
            position.debt,
            collateral_ratio,
        ).emit(&env);

        // Analytics
        analytics_record_action(&env, &Address::from_string(&repayer), "repay", repay_amount);

        Ok(())
    })();
    
    ReentrancyGuard::exit(&env);
    result
}

/// Withdraw collateral from the protocol
pub fn withdraw(env: Env, withdrawer: String, amount: i128) -> Result<(), ProtocolError> {
    ReentrancyGuard::enter(&env)?;
    let result = (|| {
        // Input validation
        if withdrawer.is_empty() {
            return Err(ProtocolError::InvalidAddress);
        }
        if amount <= 0 {
            return Err(ProtocolError::InvalidAmount);
        }

        // Check if withdraw is paused
        let risk_config = RiskConfigStorage::get(&env);
        if risk_config.pause_withdraw {
            return Err(ProtocolError::ProtocolPaused);
        }

        let withdrawer_addr = Address::from_string(&withdrawer);
        
        // Load user position
        let mut position = match StateHelper::get_position(&env, &withdrawer_addr) {
            Some(pos) => pos,
            None => return Err(ProtocolError::PositionNotFound),
        };

        // Check if user has enough collateral
        if position.collateral < amount {
            return Err(ProtocolError::InsufficientCollateral);
        }

        // Accrue interest
        let state = InterestRateStorage::update_state(&env);
        InterestRateManager::accrue_interest_for_position(
            &env,
            &mut position,
            state.current_borrow_rate,
            state.current_supply_rate,
        );

        // Check collateral ratio after withdrawal (only if there's debt)
        let new_collateral = position.collateral - amount;
        let collateral_ratio = if position.debt > 0 {
            let min_ratio = ProtocolConfig::get_min_collateral_ratio(&env);
            let ratio = (new_collateral * 100) / position.debt;
            if ratio < min_ratio {
                return Err(ProtocolError::InsufficientCollateralRatio);
            }
            ratio
        } else {
            0
        };

        // Update position
        position.collateral = new_collateral;
        StateHelper::save_position(&env, &position);

        // If token transfers enforced, perform transfer to withdrawer for configured base asset (single-asset path)
        if AssetRegistryStorage::get_enforce_transfers(&env) {
            if let Some(token_addr) = AssetRegistryStorage::get_base_token(&env) {
                let client = TokenClient::new(&env, &token_addr);
                client.transfer(&env.current_contract_address(), &withdrawer_addr, &amount);
            }
        }

        // Emit event
        ProtocolEvent::PositionUpdated(
            withdrawer_addr,
            position.collateral,
            position.debt,
            collateral_ratio,
        ).emit(&env);

        // Analytics
        analytics_record_action(&env, &Address::from_string(&withdrawer), "withdraw", amount);

        Ok(())
    })();
    
    ReentrancyGuard::exit(&env);
    result
}

/// Liquidate an undercollateralized position
pub fn liquidate(env: Env, liquidator: String, user: String, amount: i128) -> Result<(), ProtocolError> {
    ReentrancyGuard::enter(&env)?;
    let result = (|| {
        // Input validation
        if liquidator.is_empty() || user.is_empty() {
            return Err(ProtocolError::InvalidAddress);
        }
        if amount <= 0 {
            return Err(ProtocolError::InvalidAmount);
        }

        // Check if liquidation is paused
        let risk_config = RiskConfigStorage::get(&env);
        if risk_config.pause_liquidate {
            return Err(ProtocolError::ProtocolPaused);
        }

        let liquidator_addr = Address::from_string(&liquidator);
        let user_addr = Address::from_string(&user);
        
        // Load user position
        let mut position = match StateHelper::get_position(&env, &user_addr) {
            Some(pos) => pos,
            None => return Err(ProtocolError::PositionNotFound),
        };

        // Check if position is eligible for liquidation
        let min_ratio = ProtocolConfig::get_min_collateral_ratio(&env);
        let collateral_ratio = if position.debt > 0 {
            (position.collateral * 100) / position.debt
        } else {
            0
        };

        if collateral_ratio >= min_ratio {
            return Err(ProtocolError::NotEligibleForLiquidation);
        }

        // Calculate liquidation amount
        let max_liquidation = (position.debt * risk_config.close_factor) / 100000000;
        let liquidation_amount = if amount > max_liquidation {
            max_liquidation
        } else {
            amount
        };

        // Calculate collateral to seize
        let collateral_seized = (liquidation_amount * (100000000 + risk_config.liquidation_incentive)) / 100000000;

        // Update position
        position.debt -= liquidation_amount;
        position.collateral -= collateral_seized;
        StateHelper::save_position(&env, &position);

        // Emit liquidation event
        ProtocolEvent::LiquidationExecuted(
            liquidator_addr,
            user_addr,
            collateral_seized,
            liquidation_amount,
        ).emit(&env);

        Ok(())
    })();
    
    ReentrancyGuard::exit(&env);
    result
}

/// Get user position
pub fn get_position(env: Env, user: String) -> Result<(i128, i128, i128), ProtocolError> {
    if user.is_empty() {
        return Err(ProtocolError::InvalidAddress);
    }

    let user_addr = Address::from_string(&user);
    let position = match StateHelper::get_position(&env, &user_addr) {
        Some(pos) => pos,
        None => return Err(ProtocolError::PositionNotFound),
    };

    let collateral_ratio = if position.debt > 0 {
        (position.collateral * 100) / position.debt
    } else {
        0
    };

    Ok((position.collateral, position.debt, collateral_ratio))
}

/// Set risk parameters (admin only)
pub fn set_risk_params(env: Env, caller: String, close_factor: i128, liquidation_incentive: i128) -> Result<(), ProtocolError> {
    let caller_addr = Address::from_string(&caller);
    ProtocolConfig::require_admin(&env, &caller_addr)?;

    if close_factor <= 0 || liquidation_incentive <= 0 {
        return Err(ProtocolError::InvalidInput);
    }

    let mut config = RiskConfigStorage::get(&env);
    config.close_factor = close_factor;
    config.liquidation_incentive = liquidation_incentive;
    config.last_update = env.ledger().timestamp();
    RiskConfigStorage::save(&env, &config);

            ProtocolEvent::RiskParamsUpdated(
            close_factor,
            liquidation_incentive,
        ).emit(&env);

    Ok(())
}

/// Set pause switches (admin only)
pub fn set_pause_switches(env: Env, caller: String, pause_borrow: bool, pause_deposit: bool, pause_withdraw: bool, pause_liquidate: bool) -> Result<(), ProtocolError> {
    let caller_addr = Address::from_string(&caller);
    ProtocolConfig::require_admin(&env, &caller_addr)?;

    let mut config = RiskConfigStorage::get(&env);
    config.pause_borrow = pause_borrow;
    config.pause_deposit = pause_deposit;
    config.pause_withdraw = pause_withdraw;
    config.pause_liquidate = pause_liquidate;
    config.last_update = env.ledger().timestamp();
    RiskConfigStorage::save(&env, &config);

            ProtocolEvent::PauseSwitchesUpdated(
            pause_borrow,
            pause_deposit,
            pause_withdraw,
            pause_liquidate,
        ).emit(&env);

    Ok(())
}

/// Get protocol parameters
pub fn get_protocol_params(env: Env) -> Result<(i128, i128, i128, i128, i128, i128), ProtocolError> {
    let config = InterestRateStorage::get_config(&env);
    let risk_config = RiskConfigStorage::get(&env);
    
    Ok((
        config.base_rate,
        config.kink_utilization,
        config.multiplier,
        config.reserve_factor,
        risk_config.close_factor,
        risk_config.liquidation_incentive,
    ))
}

/// Get risk configuration
pub fn get_risk_config(env: Env) -> Result<(i128, i128, bool, bool, bool, bool), ProtocolError> {
    let config = RiskConfigStorage::get(&env);
    
    Ok((
        config.close_factor,
        config.liquidation_incentive,
        config.pause_borrow,
        config.pause_deposit,
        config.pause_withdraw,
        config.pause_liquidate,
    ))
}

/// Get system stats
pub fn get_system_stats(env: Env) -> Result<(i128, i128, i128, i128), ProtocolError> {
    let state = InterestRateStorage::get_state(&env);
    
    Ok((
        state.total_supplied,
        state.total_borrowed,
        state.current_borrow_rate,
        state.current_supply_rate,
    ))
}

// --------------- Cross-Asset Core ---------------

fn get_asset_price(env: &Env, asset: &Address) -> Result<i128, ProtocolError> {
    if let Some(p) = Oracle::aggregate_price(env, asset) {
        return Ok(p);
    }
    let prices = AssetRegistryStorage::get_prices_map(env);
    let price = prices.get(asset.clone()).ok_or(ProtocolError::PriceNotAvailable)?;
    if price <= 0 { return Err(ProtocolError::PriceNotAvailable); }
    Ok(price)
}

fn get_asset_price_cached(env: &Env, asset: &Address) -> Result<i128, ProtocolError> {
    // Simple TTL cache over get_asset_price
    let ttl = AssetRegistryStorage::get_price_cache_ttl(env);
    let ts = env.ledger().timestamp();
    let mut cache = AssetRegistryStorage::get_price_cache(env);
    if let Some((p, t)) = cache.get(asset.clone()) {
        if ts - t <= ttl { return Ok(p); }
    }
    let p = get_asset_price(env, asset)?;
    cache.set(asset.clone(), (p, ts));
    AssetRegistryStorage::put_price_cache(env, &cache);
    Ok(p)
}

fn get_asset_params(env: &Env, asset: &Address) -> Result<AssetParams, ProtocolError> {
    let params_map = AssetRegistryStorage::get_params_map(env);
    let params = params_map.get(asset.clone()).ok_or(ProtocolError::AssetNotSupported)?;
    if params.collateral_factor < 0 || params.collateral_factor > 100000000 {
        return Err(ProtocolError::CollateralFactorInvalid);
    }
    Ok(params)
}

fn calc_cross_totals(env: &Env, pos: &CrossPosition) -> Result<(i128, i128), ProtocolError> {
    // Returns (weighted_collateral_value, total_debt_value) both scaled by 1e8
    let mut total_collateral_value: i128 = 0;
    let mut total_debt_value: i128 = 0;

    let mut keys: Vec<Address> = Vec::new(env);
    for (asset, _bal) in pos.collateral.iter() { keys.push_back(asset); }
    for (asset, _bal) in pos.debt.iter() { keys.push_back(asset); }

    // Deduplicate keys (simple O(n^2))
    let mut uniq: Vec<Address> = Vec::new(env);
    'outer: for a in keys.iter() {
        for b in uniq.iter() { if a == b { continue 'outer; } }
        uniq.push_back(a);
    }

    for asset in uniq.iter() {
        let price = get_asset_price_cached(env, &asset)?; // 1e8 scaled
        let params = get_asset_params(env, &asset)?;
        let c = pos.collateral.get(asset.clone()).unwrap_or(0);
        let d = pos.debt.get(asset.clone()).unwrap_or(0);
        // Weighted collateral value: c * price * cf / 1e16
        total_collateral_value += (c * price * params.collateral_factor) / 100000000 / 100000000;
        // Debt value: d * price / 1e8
        total_debt_value += (d * price) / 100000000;
    }

    Ok((total_collateral_value, total_debt_value))
}

/// Deposit collateral for a specific asset (cross-asset)
pub fn deposit_collateral_asset(env: Env, user: String, asset: Address, amount: i128) -> Result<(), ProtocolError> {
    ReentrancyGuard::enter(&env)?;
    let result = (|| {
        if user.is_empty() { return Err(ProtocolError::InvalidAddress); }
        if amount <= 0 { return Err(ProtocolError::InvalidAmount); }
        let params = get_asset_params(&env, &asset)?;
        if !params.cross_enabled || !params.deposit_enabled { return Err(ProtocolError::CrossAssetDisabled); }

        let user_addr = Address::from_string(&user);
        let mut x = CrossStateHelper::get_or_init_position(&env, &user_addr);
        let bal = x.collateral.get(asset.clone()).unwrap_or(0) + amount;
        x.collateral.set(asset.clone(), bal);
        CrossStateHelper::save_position(&env, &x);
        ProtocolEvent::CrossDeposit(user_addr, asset, amount).emit(&env);
        Ok(())
    })();
    ReentrancyGuard::exit(&env);
    result
}

/// Borrow a specific asset against total cross-asset collateral
pub fn borrow_asset(env: Env, user: String, asset: Address, amount: i128) -> Result<(), ProtocolError> {
    ReentrancyGuard::enter(&env)?;
    let result = (|| {
        if user.is_empty() { return Err(ProtocolError::InvalidAddress); }
        if amount <= 0 { return Err(ProtocolError::InvalidAmount); }
        let params = get_asset_params(&env, &asset)?;
        if !params.cross_enabled || !params.borrow_enabled { return Err(ProtocolError::CrossAssetDisabled); }

        let user_addr = Address::from_string(&user);
        let mut x = CrossStateHelper::get_or_init_position(&env, &user_addr);

        if x.last_accrual_time == 0 { x.last_accrual_time = env.ledger().timestamp(); }

        let prev = x.debt.get(asset.clone()).unwrap_or(0);
        x.debt.set(asset.clone(), prev + amount);
        let (total_collateral, total_debt) = calc_cross_totals(&env, &x)?;
        let min_ratio = ProtocolConfig::get_min_collateral_ratio(&env); // percent
        let ratio = if total_debt > 0 { (total_collateral * 100) / total_debt } else { 0 };
        if ratio < min_ratio { return Err(ProtocolError::InsufficientCollateralRatio); }

        CrossStateHelper::save_position(&env, &x);
        ProtocolEvent::CrossBorrow(user_addr, asset, amount).emit(&env);
        Ok(())
    })();
    ReentrancyGuard::exit(&env);
    result
}

/// Repay debt for a specific asset
pub fn repay_asset(env: Env, user: String, asset: Address, amount: i128) -> Result<(), ProtocolError> {
    ReentrancyGuard::enter(&env)?;
    let result = (|| {
        if user.is_empty() { return Err(ProtocolError::InvalidAddress); }
        if amount <= 0 { return Err(ProtocolError::InvalidAmount); }
        let _ = get_asset_params(&env, &asset)?; // ensure asset exists
        let user_addr = Address::from_string(&user);
        let mut x = CrossStateHelper::get_or_init_position(&env, &user_addr);
        let prev = x.debt.get(asset.clone()).unwrap_or(0);
        if prev == 0 { return Err(ProtocolError::InvalidOperation); }
        let new_debt = if amount > prev { 0 } else { prev - amount };
        x.debt.set(asset.clone(), new_debt);
        CrossStateHelper::save_position(&env, &x);
        ProtocolEvent::CrossRepay(user_addr, asset, amount).emit(&env);
        Ok(())
    })();
    ReentrancyGuard::exit(&env);
    result
}

/// Withdraw collateral for a specific asset (checks cross-asset ratio)
pub fn withdraw_asset(env: Env, user: String, asset: Address, amount: i128) -> Result<(), ProtocolError> {
    ReentrancyGuard::enter(&env)?;
    let result = (|| {
        if user.is_empty() { return Err(ProtocolError::InvalidAddress); }
        if amount <= 0 { return Err(ProtocolError::InvalidAmount); }
        let params = get_asset_params(&env, &asset)?;
        if !params.cross_enabled || !params.deposit_enabled { return Err(ProtocolError::CrossAssetDisabled); }
        let user_addr = Address::from_string(&user);
        let mut x = CrossStateHelper::get_or_init_position(&env, &user_addr);
        let prev = x.collateral.get(asset.clone()).unwrap_or(0);
        if amount > prev { return Err(ProtocolError::InsufficientCollateral); }
        x.collateral.set(asset.clone(), prev - amount);

        // Check ratio after withdrawal
        let (tc, td) = calc_cross_totals(&env, &x)?;
        let min_ratio = ProtocolConfig::get_min_collateral_ratio(&env);
        let ratio = if td > 0 { (tc * 100) / td } else { 0 };
        if td > 0 && ratio < min_ratio { return Err(ProtocolError::InsufficientCollateralRatio); }

        CrossStateHelper::save_position(&env, &x);
        ProtocolEvent::CrossWithdraw(user_addr, asset, amount).emit(&env);
        Ok(())
    })();
    ReentrancyGuard::exit(&env);
    result
}

/// Get cross-asset position summary (total weighted collateral, total debt, ratio)
pub fn get_cross_position_summary(env: Env, user: String) -> Result<(i128, i128, i128), ProtocolError> {
    if user.is_empty() { return Err(ProtocolError::InvalidAddress); }
    let user_addr = Address::from_string(&user);
    let x = CrossStateHelper::get_or_init_position(&env, &user_addr);
    let (tc, td) = calc_cross_totals(&env, &x)?;
    let ratio = if td > 0 { (tc * 100) / td } else { 0 };
    Ok((tc, td, ratio))
}

/// Set pairwise asset correlation in bps (-10000..=10000)
pub fn set_asset_correlation(env: Env, caller: String, a: Address, b: Address, corr_bps: i128) -> Result<(), ProtocolError> {
    let caller_addr = Address::from_string(&caller);
    ProtocolConfig::require_admin(&env, &caller_addr)?;
    if corr_bps < -10000 || corr_bps > 10000 { return Err(ProtocolError::InvalidInput); }
    let mut map = AssetRegistryStorage::get_correlations(&env);
    map.set(PairKey::ordered(a, b), corr_bps);
    AssetRegistryStorage::put_correlations(&env, &map);
    Ok(())
}

/// Portfolio-adjusted ratio using correlations (placeholder: reduces collateral by average positive corr)
pub fn get_portfolio_risk_ratio(env: Env, user: String) -> Result<i128, ProtocolError> {
    if user.is_empty() { return Err(ProtocolError::InvalidAddress); }
    let user_addr = Address::from_string(&user);
    let x = CrossStateHelper::get_or_init_position(&env, &user_addr);
    let (tc, td) = calc_cross_totals(&env, &x)?;
    if td == 0 { return Ok(0); }
    let corr = AssetRegistryStorage::get_correlations(&env);
    // naive penalty: if any positive corr exists, reduce 5%
    let penalty = if corr.len() > 0 { 5 } else { 0 };
    let ratio = (tc * 100) / td;
    Ok(ratio - penalty)
}

// ---- Admin helpers for cross-asset ----

/// Add or update supported asset params
pub fn set_asset_params(
    env: Env,
    caller: String,
    asset: Address,
    collateral_factor: i128,
    borrow_enabled: bool,
    deposit_enabled: bool,
    cross_enabled: bool,
) -> Result<(), ProtocolError> {
    let caller_addr = Address::from_string(&caller);
    ProtocolConfig::require_admin(&env, &caller_addr)?;
    if collateral_factor < 0 || collateral_factor > 100000000 {
        return Err(ProtocolError::CollateralFactorInvalid);
    }
    let mut map = AssetRegistryStorage::get_params_map(&env);
    let params = AssetParams { collateral_factor, borrow_enabled, deposit_enabled, cross_enabled };
    map.set(asset, params);
    AssetRegistryStorage::put_params_map(&env, &map);
    Ok(())
}

/// Set price for an asset in 1e8 scale (oracle/admin)
pub fn set_asset_price(env: Env, caller: String, asset: Address, price: i128) -> Result<(), ProtocolError> {
    let caller_addr = Address::from_string(&caller);
    // For now, admin-only setter. Later can gate by oracle address.
    ProtocolConfig::require_admin(&env, &caller_addr)?;
    if price <= 0 { return Err(ProtocolError::InvalidInput); }
    let mut map = AssetRegistryStorage::get_prices_map(&env);
    map.set(asset, price);
    AssetRegistryStorage::put_prices_map(&env, &map);
    Ok(())
}

// ---- Advanced Liquidation: Auction Scaffold ----
pub fn start_liquidation_auction(env: Env, caller: String, user: Address, asset: Address, debt_portion: i128) -> Result<(), ProtocolError> {
    let caller_addr = Address::from_string(&caller);
    // Allow anyone to start if position is eligible
    let mut book = AssetRegistryStorage::get_auction_book(&env);
    if book.get(user.clone()).is_some() { return Err(ProtocolError::InvalidOperation); }
    let auction = LiquidationAuction { user: user.clone(), asset: asset.clone(), debt_portion, highest_bid: 0, highest_bidder: None, start_time: env.ledger().timestamp() };
    book.set(user.clone(), auction);
    AssetRegistryStorage::put_auction_book(&env, &book);
    ProtocolEvent::AuctionStarted(user, asset, debt_portion).emit(&env);
    Ok(())
}

pub fn place_liquidation_bid(env: Env, bidder: String, user: Address, amount: i128) -> Result<(), ProtocolError> {
    if bidder.is_empty() { return Err(ProtocolError::InvalidAddress); }
    if amount <= 0 { return Err(ProtocolError::InvalidAmount); }
    let bidder_addr = Address::from_string(&bidder);
    let mut book = AssetRegistryStorage::get_auction_book(&env);
    let mut auction = book.get(user.clone()).ok_or(ProtocolError::NotFound)?;
    if amount <= auction.highest_bid { return Err(ProtocolError::InvalidOperation); }
    auction.highest_bid = amount;
    auction.highest_bidder = Some(bidder_addr.clone());
    book.set(user.clone(), auction);
    AssetRegistryStorage::put_auction_book(&env, &book);
    ProtocolEvent::AuctionBidPlaced(bidder_addr, user, amount).emit(&env);
    Ok(())
}

pub fn settle_liquidation_auction(env: Env, caller: String, user: Address) -> Result<(), ProtocolError> {
    let _caller_addr = Address::from_string(&caller);
    let mut book = AssetRegistryStorage::get_auction_book(&env);
    let auction = book.get(user.clone()).ok_or(ProtocolError::NotFound)?;
    let winner = auction.highest_bidder.ok_or(ProtocolError::NotFound)?;
    let seized = auction.highest_bid; // placeholder
    let repaid = auction.debt_portion;
    book.remove(user.clone());
    AssetRegistryStorage::put_auction_book(&env, &book);
    ProtocolEvent::AuctionSettled(winner, user, seized, repaid).emit(&env);
    Ok(())
}

/// Admin: set dynamic CF parameters for an asset
pub fn set_dynamic_cf_params(
    env: Env,
    caller: String,
    asset: Address,
    min_cf: i128,
    max_cf: i128,
    sensitivity_bps: i128,
    max_step_bps: i128,
) -> Result<(), ProtocolError> {
    let caller_addr = Address::from_string(&caller);
    ProtocolConfig::require_admin(&env, &caller_addr)?;
    if !(0 <= min_cf && min_cf <= 100000000 && 0 <= max_cf && max_cf <= 100000000 && min_cf <= max_cf) {
        return Err(ProtocolError::InvalidInput);
    }
    let mut dyn_map = AssetRegistryStorage::get_dyn_params(&env);
    dyn_map.set(
        asset.clone(),
        DynamicCFParams { min_cf, max_cf, sensitivity_bps, max_step_bps },
    );
    AssetRegistryStorage::put_dyn_params(&env, &dyn_map);
    Ok(())
}

/// Admin/Oracle: push a new price and update collateral factor dynamically
pub fn push_price_and_update_cf(env: Env, caller: String, asset: Address, price: i128) -> Result<i128, ProtocolError> {
    // Set the price first (admin rights required)
    set_asset_price(env.clone(), caller, asset.clone(), price)?;

    // Update market state
    let mut ms_map = AssetRegistryStorage::get_market_state(&env);
    let mut ms = ms_map.get(asset.clone()).unwrap_or_else(MarketState::initial);
    if ms.last_price > 0 {
        // simple absolute return in bps = |p/p0 - 1| * 10000
        let num = (price - ms.last_price).abs() * 10000;
        let den = if ms.last_price == 0 { 1 } else { ms.last_price };
        let ret_bps = num / den;
        // EWMA-like update: vol = (vol*4 + ret)/5
        ms.vol_index_bps = (ms.vol_index_bps * 4 + ret_bps) / 5;
    }
    ms.last_price = price;
    ms_map.set(asset.clone(), ms.clone());
    AssetRegistryStorage::put_market_state(&env, &ms_map);

    // Apply dynamic CF change
    let mut params_map = AssetRegistryStorage::get_params_map(&env);
    let mut asset_params = params_map.get(asset.clone()).unwrap_or_else(AssetParams::default);
    let dyn_map = AssetRegistryStorage::get_dyn_params(&env);
    let dcf = dyn_map.get(asset.clone()).unwrap_or_else(DynamicCFParams::default);

    // Reduce CF proportional to vol: delta_cf_bps = sensitivity_bps * (vol_index_bps / 100)
    let delta_cf_bps = dcf.sensitivity_bps * (ms.vol_index_bps / 100);
    let base_cf_bps = asset_params.collateral_factor / 1000; // convert 1e8 -> bps approx
    let mut target_cf_bps = base_cf_bps - delta_cf_bps;
    // clamp to bounds
    let min_cf_bps = dcf.min_cf / 1000;
    let max_cf_bps = dcf.max_cf / 1000;
    if target_cf_bps < min_cf_bps { target_cf_bps = min_cf_bps; }
    if target_cf_bps > max_cf_bps { target_cf_bps = max_cf_bps; }
    // apply max step
    let current_bps = asset_params.collateral_factor / 1000;
    let diff = target_cf_bps - current_bps;
    let step = if diff.abs() > dcf.max_step_bps { dcf.max_step_bps * diff.signum() } else { diff };
    let new_cf_bps = current_bps + step;
    let new_cf_1e8 = new_cf_bps * 1000;
    asset_params.collateral_factor = new_cf_1e8;
    params_map.set(asset.clone(), asset_params.clone());
    AssetRegistryStorage::put_params_map(&env, &params_map);

    ProtocolEvent::DynamicCFUpdated(asset, new_cf_1e8).emit(&env);
    Ok(new_cf_1e8)
}

// ---- AMM Integration ----

/// Admin: register AMM pool for asset pair
pub fn set_amm_pool(env: Env, caller: String, asset_a: Address, asset_b: Address, pool: Address) -> Result<(), ProtocolError> {
    let caller_addr = Address::from_string(&caller);
    ProtocolConfig::require_admin(&env, &caller_addr)?;
    let key = PairKey::ordered(asset_a, asset_b);
    let mut reg = AssetRegistryStorage::get_amm_registry(&env);
    reg.set(key, pool);
    AssetRegistryStorage::put_amm_registry(&env, &reg);
    Ok(())
}

fn get_pool_for(env: &Env, a: &Address, b: &Address) -> Option<Address> {
    let key = PairKey::ordered(a.clone(), b.clone());
    let reg = AssetRegistryStorage::get_amm_registry(env);
    reg.get(key)
}

/// Swap via registered AMM pool
pub fn amm_swap(
    env: Env,
    user: String,
    asset_in: Address,
    amount_in: i128,
    asset_out: Address,
    min_out: i128,
) -> Result<i128, ProtocolError> {
    ReentrancyGuard::enter(&env)?;
    let result = (|| {
        if user.is_empty() { return Err(ProtocolError::InvalidAddress); }
        if amount_in <= 0 || min_out < 0 { return Err(ProtocolError::InvalidAmount); }
        let pool = get_pool_for(&env, &asset_in, &asset_out).ok_or(ProtocolError::NotFound)?;
        let user_addr = Address::from_string(&user);

        // Call pool.swap(asset_in, amount_in, asset_out, min_out, user)
        let args = vec![
            &env,
            asset_in.clone().into_val(&env),
            amount_in.into_val(&env),
            asset_out.clone().into_val(&env),
            min_out.into_val(&env),
            user_addr.clone().into_val(&env),
        ];
        let amount_out: i128 = env.invoke_contract(&pool, &Symbol::new(&env, "swap"), args);
        if amount_out < min_out { return Err(ProtocolError::InvalidOperation); }
        ProtocolEvent::AMMSwap(user_addr, asset_in, asset_out, amount_in, amount_out).emit(&env);
        Ok(amount_out)
    })();
    ReentrancyGuard::exit(&env);
    result
}

/// Provide liquidity to a pool
pub fn amm_add_liquidity(env: Env, user: String, asset_a: Address, amt_a: i128, asset_b: Address, amt_b: i128) -> Result<(), ProtocolError> {
    ReentrancyGuard::enter(&env)?;
    let result = (|| {
        if user.is_empty() { return Err(ProtocolError::InvalidAddress); }
        if amt_a <= 0 || amt_b <= 0 { return Err(ProtocolError::InvalidAmount); }
        let pool = get_pool_for(&env, &asset_a, &asset_b).ok_or(ProtocolError::NotFound)?;
        let user_addr = Address::from_string(&user);
        let args = vec![
            &env,
            asset_a.clone().into_val(&env),
            amt_a.into_val(&env),
            asset_b.clone().into_val(&env),
            amt_b.into_val(&env),
            user_addr.clone().into_val(&env),
        ];
        let _: () = env.invoke_contract(&pool, &Symbol::new(&env, "add_liquidity"), args);
        ProtocolEvent::AMMLiquidityAdded(user_addr, asset_a, asset_b, amt_a, amt_b).emit(&env);
        Ok(())
    })();
    ReentrancyGuard::exit(&env);
    result
}

/// Remove liquidity from a pool
pub fn amm_remove_liquidity(env: Env, user: String, pool: Address, lp_amount: i128) -> Result<(), ProtocolError> {
    ReentrancyGuard::enter(&env)?;
    let result = (|| {
        if user.is_empty() { return Err(ProtocolError::InvalidAddress); }
        if lp_amount <= 0 { return Err(ProtocolError::InvalidAmount); }
        let user_addr = Address::from_string(&user);
        let args = vec![&env, lp_amount.into_val(&env), user_addr.clone().into_val(&env)];
        let _: () = env.invoke_contract(&pool, &Symbol::new(&env, "remove_liquidity"), args);
        ProtocolEvent::AMMLiquidityRemoved(user_addr, pool, lp_amount).emit(&env);
        Ok(())
    })();
    ReentrancyGuard::exit(&env);
    result
}

// ---- Risk Scoring ----

/// Admin: set global risk parameters
pub fn set_risk_scoring_params(env: Env, caller: String, base_limit_value: i128, score_to_limit_factor: i128, min_rate_adj_bps: i128, max_rate_adj_bps: i128) -> Result<(), ProtocolError> {
    let caller_addr = Address::from_string(&caller);
    ProtocolConfig::require_admin(&env, &caller_addr)?;
    let params = RiskParamsGlobal { base_limit_value, score_to_limit_factor, min_rate_adj_bps, max_rate_adj_bps };
    AssetRegistryStorage::save_risk_params(&env, &params);
    ProtocolEvent::RiskParamsSet(base_limit_value, score_to_limit_factor, min_rate_adj_bps, max_rate_adj_bps).emit(&env);
    Ok(())
}

/// Record a user action and update their risk score
pub fn record_user_action(env: Env, user: String, _action: Symbol) -> Result<(i128, i128), ProtocolError> {
    if user.is_empty() { return Err(ProtocolError::InvalidAddress); }
    let user_addr = Address::from_string(&user);
    let mut risk_map = AssetRegistryStorage::get_user_risk(&env);
    let mut st = risk_map.get(user_addr.clone()).unwrap_or_else(|| UserRiskState::new(user_addr.clone()));
    st.tx_count += 1;
    st.last_update = env.ledger().timestamp();

    // Very simple scoring: score capped by activity count up to 1000
    let score = if st.tx_count > 1000 { 1000 } else { st.tx_count };
    st.score = score;
    let params = AssetRegistryStorage::get_risk_params(&env);
    st.credit_limit_value = params.base_limit_value + params.score_to_limit_factor * st.score;
    risk_map.set(user_addr.clone(), st.clone());
    AssetRegistryStorage::put_user_risk(&env, &risk_map);
    ProtocolEvent::UserRiskUpdated(user_addr.clone(), st.score, st.credit_limit_value).emit(&env);
    // Alert when score exceeds threshold (placeholder)
    if st.score > 800 { ProtocolEvent::RiskAlert(user_addr, st.score).emit(&env); }
    Ok((st.score, st.credit_limit_value))
}

/// Get user risk state
pub fn get_user_risk(env: Env, user: String) -> Result<(i128, i128, i128, u64), ProtocolError> {
    if user.is_empty() { return Err(ProtocolError::InvalidAddress); }
    let user_addr = Address::from_string(&user);
    let risk_map = AssetRegistryStorage::get_user_risk(&env);
    let st = risk_map.get(user_addr).unwrap_or_else(|| UserRiskState::new(Address::from_string(&String::from_str(&env, ""))));
    Ok((st.score, st.credit_limit_value, st.tx_count, st.last_update))
}

// --------------- Flash Loan ---------------

/// Execute a flash loan by calling `on_flash_loan(asset, amount, fee, initiator)` on receiver.
pub fn flash_loan(
    env: Env,
    initiator: String,
    asset: Address,
    amount: i128,
    receiver_contract: Address,
) -> Result<(), ProtocolError> {
    ReentrancyGuard::enter(&env)?;
    let result = (|| {
        if initiator.is_empty() { return Err(ProtocolError::InvalidAddress); }
        let _ = get_asset_price(&env, &asset)?;
        let initiator_addr = Address::from_string(&initiator);
        let bps = ProtocolConfig::get_flash_loan_fee_bps(&env);
        FlashLoan::execute(&env, &initiator_addr, &asset, amount, bps, &receiver_contract)
    })();
    ReentrancyGuard::exit(&env);
    result
}

// --- Cross-Chain Bridge Operations ---
fn bridge_require_network(env: &Env, network_id: &String) -> Result<BridgeConfig, ProtocolError> {
    let cfg = BridgeStorage::get(env, network_id).ok_or(ProtocolError::NotFound)?;
    if !cfg.enabled { return Err(ProtocolError::InvalidOperation); }
    Ok(cfg)
}

pub fn register_bridge_admin(env: Env, caller: String, network_id: String, bridge: Address, fee_bps: i128) -> Result<(), ProtocolError> {
    let caller_addr = Address::from_string(&caller);
    ProtocolConfig::require_admin(&env, &caller_addr)?;
    if network_id.is_empty() { return Err(ProtocolError::InvalidInput); }
    if fee_bps < 0 || fee_bps > 10000 { return Err(ProtocolError::InvalidInput); }
    let mut reg = BridgeStorage::get_registry(&env);
    if reg.contains_key(network_id.clone()) { return Err(ProtocolError::AlreadyExists); }
    let cfg = BridgeConfig::new(network_id.clone(), bridge.clone(), fee_bps);
    reg.set(network_id.clone(), cfg);
    BridgeStorage::put_registry(&env, &reg);
    ProtocolEvent::BridgeRegistered(network_id, bridge, fee_bps).emit(&env);
    Ok(())
}

pub fn set_bridge_fee_admin(env: Env, caller: String, network_id: String, fee_bps: i128) -> Result<(), ProtocolError> {
    let caller_addr = Address::from_string(&caller);
    ProtocolConfig::require_admin(&env, &caller_addr)?;
    if fee_bps < 0 || fee_bps > 10000 { return Err(ProtocolError::InvalidInput); }
    let mut reg = BridgeStorage::get_registry(&env);
    let mut cfg = reg.get(network_id.clone()).ok_or(ProtocolError::NotFound)?;
    cfg.fee_bps = fee_bps;
    reg.set(network_id.clone(), cfg);
    BridgeStorage::put_registry(&env, &reg);
    ProtocolEvent::BridgeFeeUpdated(network_id, fee_bps).emit(&env);
    Ok(())
}

pub fn bridge_in(env: Env, user: String, network_id: String, asset: Address, amount: i128) -> Result<i128, ProtocolError> {
    ReentrancyGuard::enter(&env)?;
    let result = (|| {
        if user.is_empty() { return Err(ProtocolError::InvalidAddress); }
        ensure_amount_positive(amount)?;
        let cfg = bridge_require_network(&env, &network_id)?;
        let user_addr = Address::from_string(&user);
        let mut pos = CrossStateHelper::get_or_init_position(&env, &user_addr);
        let cur = pos.collateral.get(asset.clone()).unwrap_or(0);
        let fee = amount * cfg.fee_bps / 10000;
        let net = amount - fee;
        pos.collateral.set(asset.clone(), cur + net);
        CrossStateHelper::save_position(&env, &pos);
        ProtocolEvent::AssetBridgedIn(user_addr, network_id, asset, amount, fee).emit(&env);
        Ok(fee)
    })();
    ReentrancyGuard::exit(&env);
    result
}

pub fn bridge_out(env: Env, user: String, network_id: String, asset: Address, amount: i128) -> Result<i128, ProtocolError> {
    ReentrancyGuard::enter(&env)?;
    let result = (|| {
        if user.is_empty() { return Err(ProtocolError::InvalidAddress); }
        ensure_amount_positive(amount)?;
        let cfg = bridge_require_network(&env, &network_id)?;
        let user_addr = Address::from_string(&user);
        let mut pos = CrossStateHelper::get_or_init_position(&env, &user_addr);
        let cur = pos.collateral.get(asset.clone()).unwrap_or(0);
        if cur < amount { return Err(ProtocolError::InsufficientCollateral); }
        let fee = amount * cfg.fee_bps / 10000;
        let net = amount - fee;
        pos.collateral.set(asset.clone(), cur - amount);
        CrossStateHelper::save_position(&env, &pos);
        ProtocolEvent::AssetBridgedOut(user_addr, network_id, asset, net, fee).emit(&env);
        Ok(fee)
    })();
    ReentrancyGuard::exit(&env);
    result
}

#[contractimpl]
impl Contract {
    /// Initializes the contract and sets the admin address
    pub fn initialize(env: Env, admin: String) -> Result<(), ProtocolError> {
        let admin_addr = Address::from_string(&admin);
        if env.storage().instance().has(&ProtocolConfig::admin_key(&env)) {
            return Err(ProtocolError::AlreadyInitialized);
        }
        ProtocolConfig::set_admin(&env, &admin_addr);

        // Initialize interest rate system with default configuration
        let config = InterestRateConfig::default();
        InterestRateStorage::save_config(&env, &config);

        let state = InterestRateState::initial();
        InterestRateStorage::save_state(&env, &state);

        // Initialize risk management system with default configuration
        let risk_config = RiskConfig::default();
        RiskConfigStorage::save(&env, &risk_config);

        Ok(())
    }

    /// Set the minimum collateral ratio (admin only)
    pub fn set_min_collateral_ratio(
        env: Env,
        caller: String,
        ratio: i128,
    ) -> Result<(), ProtocolError> {
        let caller_addr = Address::from_string(&caller);
        ProtocolConfig::set_min_collateral_ratio(&env, &caller_addr, ratio)?;
        Ok(())
    }

    /// Deposit collateral into the protocol
    pub fn deposit_collateral(env: Env, depositor: String, amount: i128) -> Result<(), ProtocolError> {
        deposit_collateral(env, depositor, amount)
    }

    /// Borrow assets from the protocol
    pub fn borrow(env: Env, borrower: String, amount: i128) -> Result<(), ProtocolError> {
        borrow(env, borrower, amount)
    }

    /// Repay borrowed assets
    pub fn repay(env: Env, repayer: String, amount: i128) -> Result<(), ProtocolError> {
        repay(env, repayer, amount)
    }

    /// Withdraw collateral from the protocol
    pub fn withdraw(env: Env, withdrawer: String, amount: i128) -> Result<(), ProtocolError> {
        withdraw(env, withdrawer, amount)
    }

    /// Liquidate an undercollateralized position
    pub fn liquidate(env: Env, liquidator: String, user: String, amount: i128) -> Result<(), ProtocolError> {
        liquidate(env, liquidator, user, amount)
    }

    /// Get user position
    pub fn get_position(env: Env, user: String) -> Result<(i128, i128, i128), ProtocolError> {
        get_position(env, user)
    }

    /// Set risk parameters (admin only)
    pub fn set_risk_params(env: Env, caller: String, close_factor: i128, liquidation_incentive: i128) -> Result<(), ProtocolError> {
        set_risk_params(env, caller, close_factor, liquidation_incentive)
    }

    /// Set pause switches (admin only)
    pub fn set_pause_switches(env: Env, caller: String, pause_borrow: bool, pause_deposit: bool, pause_withdraw: bool, pause_liquidate: bool) -> Result<(), ProtocolError> {
        set_pause_switches(env, caller, pause_borrow, pause_deposit, pause_withdraw, pause_liquidate)
    }

    /// Get protocol parameters
    pub fn get_protocol_params(env: Env) -> Result<(i128, i128, i128, i128, i128, i128), ProtocolError> {
        get_protocol_params(env)
    }

    /// Get risk configuration
    pub fn get_risk_config(env: Env) -> Result<(i128, i128, bool, bool, bool, bool), ProtocolError> {
        get_risk_config(env)
    }

    /// Get system stats
    pub fn get_system_stats(env: Env) -> Result<(i128, i128, i128, i128), ProtocolError> {
        get_system_stats(env)
    }

    // Cross-asset entrypoints
    pub fn set_asset_params(
        env: Env,
        caller: String,
        asset: Address,
        collateral_factor: i128,
        borrow_enabled: bool,
        deposit_enabled: bool,
        cross_enabled: bool,
    ) -> Result<(), ProtocolError> {
        set_asset_params(env, caller, asset, collateral_factor, borrow_enabled, deposit_enabled, cross_enabled)
    }

    pub fn set_asset_price(env: Env, caller: String, asset: Address, price: i128) -> Result<(), ProtocolError> {
        set_asset_price(env, caller, asset, price)
    }

    pub fn deposit_collateral_asset(env: Env, user: String, asset: Address, amount: i128) -> Result<(), ProtocolError> {
        deposit_collateral_asset(env, user, asset, amount)
    }

    pub fn borrow_asset(env: Env, user: String, asset: Address, amount: i128) -> Result<(), ProtocolError> {
        borrow_asset(env, user, asset, amount)
    }

    pub fn repay_asset(env: Env, user: String, asset: Address, amount: i128) -> Result<(), ProtocolError> {
        repay_asset(env, user, asset, amount)
    }

    pub fn withdraw_asset(env: Env, user: String, asset: Address, amount: i128) -> Result<(), ProtocolError> {
        withdraw_asset(env, user, asset, amount)
    }

    pub fn get_cross_position_summary(env: Env, user: String) -> Result<(i128, i128, i128), ProtocolError> {
        get_cross_position_summary(env, user)
    }
    pub fn set_asset_correlation(env: Env, caller: String, a: Address, b: Address, corr_bps: i128) -> Result<(), ProtocolError> {
        set_asset_correlation(env, caller, a, b, corr_bps)
    }
    pub fn get_portfolio_risk_ratio(env: Env, user: String) -> Result<i128, ProtocolError> {
        get_portfolio_risk_ratio(env, user)
    }

    // Flash loan entrypoint
    pub fn flash_loan(
        env: Env,
        initiator: String,
        asset: Address,
        amount: i128,
        receiver_contract: Address,
    ) -> Result<(), ProtocolError> {
        flash_loan(env, initiator, asset, amount, receiver_contract)
    }
    /// Admin: set flash loan fee in bps
    pub fn set_flash_loan_fee_bps(env: Env, caller: String, bps: i128) -> Result<(), ProtocolError> {
        let caller_addr = Address::from_string(&caller);
        ProtocolConfig::set_flash_loan_fee_bps(&env, &caller_addr, bps)
    }

    // Dynamic CF admin entrypoints
    pub fn set_dynamic_cf_params(
        env: Env,
        caller: String,
        asset: Address,
        min_cf: i128,
        max_cf: i128,
        sensitivity_bps: i128,
        max_step_bps: i128,
    ) -> Result<(), ProtocolError> {
        set_dynamic_cf_params(env, caller, asset, min_cf, max_cf, sensitivity_bps, max_step_bps)
    }

    pub fn push_price_and_update_cf(env: Env, caller: String, asset: Address, price: i128) -> Result<i128, ProtocolError> {
        push_price_and_update_cf(env, caller, asset, price)
    }

    // AMM integration
    pub fn set_amm_pool(env: Env, caller: String, asset_a: Address, asset_b: Address, pool: Address) -> Result<(), ProtocolError> {
        set_amm_pool(env, caller, asset_a, asset_b, pool)
    }

    pub fn amm_swap(env: Env, user: String, asset_in: Address, amount_in: i128, asset_out: Address, min_out: i128) -> Result<i128, ProtocolError> {
        amm_swap(env, user, asset_in, amount_in, asset_out, min_out)
    }

    pub fn amm_add_liquidity(env: Env, user: String, asset_a: Address, amt_a: i128, asset_b: Address, amt_b: i128) -> Result<(), ProtocolError> {
        amm_add_liquidity(env, user, asset_a, amt_a, asset_b, amt_b)
    }

    pub fn amm_remove_liquidity(env: Env, user: String, pool: Address, lp_amount: i128) -> Result<(), ProtocolError> {
        amm_remove_liquidity(env, user, pool, lp_amount)
    }

    // Risk scoring entrypoints
    pub fn set_risk_scoring_params(env: Env, caller: String, base_limit_value: i128, score_to_limit_factor: i128, min_rate_adj_bps: i128, max_rate_adj_bps: i128) -> Result<(), ProtocolError> {
        set_risk_scoring_params(env, caller, base_limit_value, score_to_limit_factor, min_rate_adj_bps, max_rate_adj_bps)
    }

    pub fn record_user_action(env: Env, user: String, action: Symbol) -> Result<(i128, i128), ProtocolError> {
        record_user_action(env, user, action)
    }

    pub fn get_user_risk(env: Env, user: String) -> Result<(i128, i128, i128, u64), ProtocolError> {
        get_user_risk(env, user)
    }

    // Oracle admin controls
    pub fn oracle_set_source(env: Env, caller: String, asset: Address, oracle_addr: Address, weight: i128, last_heartbeat: u64) -> Result<(), ProtocolError> {
        let caller_addr = Address::from_string(&caller);
        ProtocolConfig::require_admin(&env, &caller_addr)?;
        let src = OracleSource::new(oracle_addr, weight, last_heartbeat);
        Oracle::set_source(&env, &caller_addr, &asset, src);
        Ok(())
    }
    pub fn oracle_remove_source(env: Env, caller: String, asset: Address, oracle_addr: Address) -> Result<(), ProtocolError> {
        let caller_addr = Address::from_string(&caller);
        ProtocolConfig::require_admin(&env, &caller_addr)?;
        Oracle::remove_source(&env, &caller_addr, &asset, &oracle_addr);
        Ok(())
    }
    pub fn oracle_set_heartbeat_ttl(env: Env, caller: String, ttl: u64) -> Result<(), ProtocolError> {
        let caller_addr = Address::from_string(&caller);
        ProtocolConfig::require_admin(&env, &caller_addr)?;
        OracleStorage::set_heartbeat_ttl(&env, ttl);
        Ok(())
    }

    /// Admin: set price cache TTL seconds
    pub fn set_price_cache_ttl(env: Env, caller: String, ttl: u64) -> Result<(), ProtocolError> {
        let caller_addr = Address::from_string(&caller);
        ProtocolConfig::require_admin(&env, &caller_addr)?;
        AssetRegistryStorage::set_price_cache_ttl(&env, ttl);
        Ok(())
    }

    // Token transfer admin controls
    pub fn set_enforce_transfers(env: Env, caller: String, flag: bool) -> Result<(), ProtocolError> {
        let caller_addr = Address::from_string(&caller);
        ProtocolConfig::require_admin(&env, &caller_addr)?;
        AssetRegistryStorage::set_enforce_transfers(&env, flag);
        Ok(())
    }
    pub fn set_base_token(env: Env, caller: String, token: Address) -> Result<(), ProtocolError> {
        let caller_addr = Address::from_string(&caller);
        ProtocolConfig::require_admin(&env, &caller_addr)?;
        AssetRegistryStorage::set_base_token(&env, &token);
        Ok(())
    }

    // Governance entrypoints
    pub fn gov_set_quorum_bps(env: Env, caller: String, bps: i128) -> Result<(), ProtocolError> {
        let caller_addr = Address::from_string(&caller);
        ProtocolConfig::require_admin(&env, &caller_addr)?;
        GovStorage::set_quorum_bps(&env, bps);
        Ok(())
    }
    pub fn gov_set_timelock(env: Env, caller: String, secs: u64) -> Result<(), ProtocolError> {
        let caller_addr = Address::from_string(&caller);
        ProtocolConfig::require_admin(&env, &caller_addr)?;
        GovStorage::set_timelock(&env, secs);
        Ok(())
    }
    pub fn gov_propose(env: Env, proposer: String, title: String, voting_period_secs: u64) -> Proposal {
        let proposer_addr = Address::from_string(&proposer);
        Governance::propose(&env, &proposer_addr, title, voting_period_secs)
    }
    pub fn gov_vote(env: Env, id: u64, voter: String, support: bool, weight: i128) -> Proposal {
        let voter_addr = Address::from_string(&voter);
        Governance::vote(&env, id, &voter_addr, support, weight)
    }
    pub fn gov_queue(env: Env, id: u64) -> Proposal { Governance::queue(&env, id) }
    pub fn gov_execute(env: Env, id: u64) -> Proposal { Governance::execute(&env, id) }

    // Bridge admin/user entrypoints
    pub fn register_bridge(env: Env, caller: String, network_id: String, bridge: Address, fee_bps: i128) -> Result<(), ProtocolError> {
        register_bridge_admin(env, caller, network_id, bridge, fee_bps)
    }
    pub fn set_bridge_fee(env: Env, caller: String, network_id: String, fee_bps: i128) -> Result<(), ProtocolError> {
        set_bridge_fee_admin(env, caller, network_id, fee_bps)
    }
    pub fn bridge_deposit(env: Env, user: String, network_id: String, asset: Address, amount: i128) -> Result<i128, ProtocolError> {
        bridge_in(env, user, network_id, asset, amount)
    }
    pub fn bridge_withdraw(env: Env, user: String, network_id: String, asset: Address, amount: i128) -> Result<i128, ProtocolError> {
        bridge_out(env, user, network_id, asset, amount)
    }
    pub fn get_bridge_config(env: Env, network_id: String) -> Option<(Address, i128, bool)> {
        BridgeStorage::get(&env, &network_id).map(|c| (c.bridge, c.fee_bps, c.enabled))
    }
    pub fn list_bridges(env: Env) -> Vec<String> {
        let reg = BridgeStorage::get_registry(&env);
        let mut out = Vec::new(&env);
        for (k, _) in reg.iter() { out.push_back(k); }
        out
    }

    // Upgrades
    pub fn upgrade_propose(env: Env, caller: String, new_version: u32, code_hash: String) -> Result<(), ProtocolError> {
        upgrade_propose(env, caller, new_version, code_hash)
    }
    pub fn upgrade_approve(env: Env, caller: String) -> Result<(), ProtocolError> {
        upgrade_approve(env, caller)
    }
    pub fn upgrade_execute(env: Env, caller: String) -> Result<u32, ProtocolError> {
        upgrade_execute(env, caller)
    }
    pub fn upgrade_rollback(env: Env, caller: String) -> Result<u32, ProtocolError> {
        upgrade_rollback(env, caller)
    }
    pub fn upgrade_status(env: Env) -> (u32, u32, u32, String, bool, u64) {
        upgrade_status(env)
    }

    // Data management entrypoints
    pub fn data_save(env: Env, name: Symbol, version: u32, data: Bytes, compress: bool) -> Result<(), ProtocolError> {
        data_save(env, name, version, data, compress)
    }
    pub fn data_load(env: Env, name: Symbol) -> Result<(u32, Bytes), ProtocolError> { data_load(env, name) }
    pub fn data_backup(env: Env, name: Symbol) -> Result<(), ProtocolError> { data_backup(env, name) }
    pub fn data_restore(env: Env, name: Symbol) -> Result<(), ProtocolError> { data_restore(env, name) }
    pub fn data_migrate_bump_version(env: Env, name: Symbol, new_version: u32) -> Result<(), ProtocolError> { data_migrate_bump_version(env, name, new_version) }

    // Monitoring
    pub fn monitor_report_health(env: Env, msg: String) -> Result<(), ProtocolError> { monitor_report_health(env, msg) }
    pub fn monitor_report_performance(env: Env, gas_used: i128) -> Result<(), ProtocolError> { monitor_report_performance(env, gas_used) }
    pub fn monitor_report_security(env: Env, msg: String) -> Result<(), ProtocolError> { monitor_report_security(env, msg) }
    pub fn monitor_get(env: Env) -> MonitorMetrics { monitor_get(env) }

    // Integrations
    pub fn register_integration(env: Env, caller: String, name: String, addr: Address) -> Result<(), ProtocolError> {
        register_integration(env, caller, name, addr)
    }
    pub fn integration_call_ping(env: Env, name: String) -> Result<(), ProtocolError> { integration_call_ping(env, name) }

    // Social recovery entrypoints
    pub fn set_guardians(env: Env, user: String, guardians: Vec<Address>) -> Result<(), ProtocolError> {
        set_guardians(env, user, guardians)
    }
    pub fn start_recovery(env: Env, guardian: String, user: String, new_address: Address, delay_secs: u64) -> Result<(), ProtocolError> {
        start_recovery(env, guardian, user, new_address, delay_secs)
    }
    pub fn approve_recovery(env: Env, guardian: String, user: String) -> Result<(), ProtocolError> {
        approve_recovery(env, guardian, user)
    }
    pub fn execute_recovery(env: Env, user: String, min_approvals: i128) -> Result<Address, ProtocolError> {
        execute_recovery(env, user, min_approvals)
    }

    // MultiSig entrypoints
    pub fn ms_set_admins(env: Env, caller: String, admins: Vec<Address>, threshold: i128) -> Result<(), ProtocolError> {
        ms_set_admins(env, caller, admins, threshold)
    }
    pub fn ms_propose_set_min_cr(env: Env, caller: String, ratio: i128) -> Result<u64, ProtocolError> {
        ms_propose_set_min_cr(env, caller, ratio)
    }
    pub fn ms_approve(env: Env, caller: String, id: u64) -> Result<(), ProtocolError> {
        ms_approve(env, caller, id)
    }
    pub fn ms_execute(env: Env, id: u64) -> Result<(), ProtocolError> {
        ms_execute(env, id)
    }

    // Bridge admin/user entrypoints
    pub fn register_bridge(env: Env, caller: String, network_id: String, bridge: Address, fee_bps: i128) -> Result<(), ProtocolError> {
        register_bridge_admin(env, caller, network_id, bridge, fee_bps)
    }
    pub fn set_bridge_fee(env: Env, caller: String, network_id: String, fee_bps: i128) -> Result<(), ProtocolError> {
        set_bridge_fee_admin(env, caller, network_id, fee_bps)
    }
    pub fn bridge_deposit(env: Env, user: String, network_id: String, asset: Address, amount: i128) -> Result<i128, ProtocolError> {
        bridge_in(env, user, network_id, asset, amount)
    }
    pub fn bridge_withdraw(env: Env, user: String, network_id: String, asset: Address, amount: i128) -> Result<i128, ProtocolError> {
        bridge_out(env, user, network_id, asset, amount)
    }
    pub fn get_bridge_config(env: Env, network_id: String) -> Option<(Address, i128, bool)> {
        BridgeStorage::get(&env, &network_id).map(|c| (c.bridge, c.fee_bps, c.enabled))
    }
    pub fn list_bridges(env: Env) -> Vec<String> {
        let reg = BridgeStorage::get_registry(&env);
        let mut out = Vec::new(&env);
        for (k, _) in reg.iter() { out.push_back(k); }
        out
    }

    // Upgrades
    pub fn upgrade_propose(env: Env, caller: String, new_version: u32, code_hash: String) -> Result<(), ProtocolError> {
        upgrade_propose(env, caller, new_version, code_hash)
    }
    pub fn upgrade_approve(env: Env, caller: String) -> Result<(), ProtocolError> {
        upgrade_approve(env, caller)
    }
    pub fn upgrade_execute(env: Env, caller: String) -> Result<u32, ProtocolError> {
        upgrade_execute(env, caller)
    }
    pub fn upgrade_rollback(env: Env, caller: String) -> Result<u32, ProtocolError> {
        upgrade_rollback(env, caller)
    }
    pub fn upgrade_status(env: Env) -> (u32, u32, u32, String, bool, u64) {
        upgrade_status(env)
    }

    // Data management entrypoints
    pub fn data_save(env: Env, name: Symbol, version: u32, data: Bytes, compress: bool) -> Result<(), ProtocolError> {
        data_save(env, name, version, data, compress)
    }
    pub fn data_load(env: Env, name: Symbol) -> Result<(u32, Bytes), ProtocolError> { data_load(env, name) }
    pub fn data_backup(env: Env, name: Symbol) -> Result<(), ProtocolError> { data_backup(env, name) }
    pub fn data_restore(env: Env, name: Symbol) -> Result<(), ProtocolError> { data_restore(env, name) }
    pub fn data_migrate_bump_version(env: Env, name: Symbol, new_version: u32) -> Result<(), ProtocolError> { data_migrate_bump_version(env, name, new_version) }

    // Monitoring
    pub fn monitor_report_health(env: Env, msg: String) -> Result<(), ProtocolError> { monitor_report_health(env, msg) }
    pub fn monitor_report_performance(env: Env, gas_used: i128) -> Result<(), ProtocolError> { monitor_report_performance(env, gas_used) }
    pub fn monitor_report_security(env: Env, msg: String) -> Result<(), ProtocolError> { monitor_report_security(env, msg) }
    pub fn monitor_get(env: Env) -> MonitorMetrics { monitor_get(env) }

    // Integrations
    pub fn register_integration(env: Env, caller: String, name: String, addr: Address) -> Result<(), ProtocolError> {
        register_integration(env, caller, name, addr)
    }
    pub fn integration_call_ping(env: Env, name: String) -> Result<(), ProtocolError> { integration_call_ping(env, name) }

    // Social recovery entrypoints
    pub fn set_guardians(env: Env, user: String, guardians: Vec<Address>) -> Result<(), ProtocolError> {
        set_guardians(env, user, guardians)
    }
    pub fn start_recovery(env: Env, guardian: String, user: String, new_address: Address, delay_secs: u64) -> Result<(), ProtocolError> {
        start_recovery(env, guardian, user, new_address, delay_secs)
    }
    pub fn approve_recovery(env: Env, guardian: String, user: String) -> Result<(), ProtocolError> {
        approve_recovery(env, guardian, user)
    }
    pub fn execute_recovery(env: Env, user: String, min_approvals: i128) -> Result<Address, ProtocolError> {
        execute_recovery(env, user, min_approvals)
    }

    // MultiSig entrypoints
    pub fn ms_set_admins(env: Env, caller: String, admins: Vec<Address>, threshold: i128) -> Result<(), ProtocolError> {
        ms_set_admins(env, caller, admins, threshold)
    }
    pub fn ms_propose_set_min_cr(env: Env, caller: String, ratio: i128) -> Result<u64, ProtocolError> {
        ms_propose_set_min_cr(env, caller, ratio)
    }
    pub fn ms_approve(env: Env, caller: String, id: u64) -> Result<(), ProtocolError> {
        ms_approve(env, caller, id)
    }
    pub fn ms_execute(env: Env, id: u64) -> Result<(), ProtocolError> {
        ms_execute(env, id)
    }
}<|MERGE_RESOLUTION|>--- conflicted
+++ resolved
@@ -772,8 +772,6 @@
     AuctionSettled(Address, Address, i128, i128), // winner, user, seized_collateral, repaid_debt
     // Risk monitoring
     RiskAlert(Address, i128), // user, risk_score
-<<<<<<< HEAD
-=======
     // Performance & Ops
     PerfMetric(Symbol, i128), // metric_name, value
     CacheUpdated(Symbol, Symbol), // cache_key, op (set/evict)
@@ -794,7 +792,6 @@
     InsuranceParamsUpdated(i128, i128), // premium_bps, coverage_cap
     CircuitBreaker(bool),
     ClaimFiled(Address, i128, Symbol), // user, amount, reason
->>>>>>> 28f4fdf9
     // Bridge
     BridgeRegistered(String, Address, i128), // network_id, bridge, fee_bps
     BridgeFeeUpdated(String, i128),          // network_id, fee_bps
