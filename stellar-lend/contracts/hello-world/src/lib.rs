--- conflicted
+++ resolved
@@ -875,15 +875,12 @@
     BridgeFeeUpdated(String, i128),          // network_id, fee_bps
     AssetBridgedIn(Address, String, Address, i128, i128),  // user, network_id, asset, amount, fee
     AssetBridgedOut(Address, String, Address, i128, i128), // user, network_id, asset, amount, fee
-<<<<<<< HEAD
     // Monitoring
     HealthReported(String),
     PerformanceReported(i128),
     SecurityIncident(String),
     IntegrationRegistered(String, Address),
     IntegrationCalled(String, Symbol),
-=======
->>>>>>> 458743ef
 }
 
 impl ProtocolEvent {
@@ -1276,7 +1273,6 @@
                     )
                 );
             }
-<<<<<<< HEAD
             ProtocolEvent::HealthReported(msg) => {
                 env.events().publish(
                     (Symbol::new(env, "health_report"), Symbol::new(env, "msg")),
@@ -1639,8 +1635,6 @@
         MsActionKind::SetMinCR(ratio) => {
             let admin = ProtocolConfig::get_admin(&env).ok_or(ProtocolError::Unauthorized)?;
             ProtocolConfig::set_min_collateral_ratio(&env, &admin, ratio)?;
-=======
->>>>>>> 458743ef
         }
     }
     p.executed = true;
@@ -3505,7 +3499,6 @@
         for (k, _) in reg.iter() { out.push_back(k); }
         out
     }
-<<<<<<< HEAD
 
     // Upgrades
     pub fn upgrade_propose(env: Env, caller: String, new_version: u32, code_hash: String) -> Result<(), ProtocolError> {
@@ -3572,6 +3565,4 @@
     pub fn ms_execute(env: Env, id: u64) -> Result<(), ProtocolError> {
         ms_execute(env, id)
     }
-=======
->>>>>>> 458743ef
 }