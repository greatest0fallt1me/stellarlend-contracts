//! StellarLend Soroban Smart Contract
//
//! This contract provides the foundation for the StellarLend DeFi Lending & Borrowing Protocol.
//! Core features will be implemented incrementally in separate modules.

#![no_std]
extern crate alloc;
use alloc::format;
use alloc::string::ToString;
use soroban_sdk::{
    contract, contracterror, contractimpl, contracttype, storage, vec, Address, Env, IntoVal,
    String, Symbol, Vec,
};

// Module placeholders for future expansion
// mod deposit;
// mod borrow;
// mod repay;
// mod withdraw;
// mod liquidate;


/// Reentrancy guard for security
pub struct ReentrancyGuard;

impl ReentrancyGuard {
    fn key() -> Symbol { Symbol::short("reentrancy") }
    pub fn enter(env: &Env) -> Result<(), ProtocolError> {
        let entered = env.storage().instance().get::<Symbol, bool>(&Self::key()).unwrap_or(false);
        if entered {
            return Err(ProtocolError::Unknown); // Reentrancy detected
        }
        env.storage().instance().set(&Self::key(), &true);
        Ok(())
    }
    pub fn exit(env: &Env) {
        env.storage().instance().set(&Self::key(), &false);
    }
}

/// Security monitor for suspicious activity
pub struct SecurityMonitor;

impl SecurityMonitor {
    fn suspicious_key(user: &Address) -> Symbol {
        Symbol::new(&Env::default(), &format!("suspicious_{}", user.to_string()))
    }
    pub fn record_suspicious(env: &Env, user: &Address, reason: &str) {
        let key = Self::suspicious_key(user);
        let count = env.storage().instance().get::<Symbol, u32>(&key).unwrap_or(0) + 1;
        env.storage().instance().set(&key, &count);
        env.events().publish(
            (Symbol::short("security_alert"), Symbol::short("user")),
            (Symbol::short("reason"), String::from_str(env, reason), Symbol::short("count"), count)
        );
    }
    pub fn get_suspicious_count(env: &Env, user: &Address) -> u32 {
        env.storage().instance().get::<Symbol, u32>(&Self::suspicious_key(user)).unwrap_or(0)
    }
}

/// The main contract struct for StellarLend
#[contract]
pub struct Contract;

/// Represents a user's position in the protocol
#[derive(Clone, Debug, Eq, PartialEq)]
#[contracttype]
pub struct Position {
    /// The address of the user
    pub user: Address,
    /// The amount of collateral deposited
    pub collateral: i128,
    /// The amount borrowed
    pub debt: i128,
    /// Accrued borrow interest (scaled by 1e8)
    pub borrow_interest: i128,
    /// Accrued supply interest (scaled by 1e8)
    pub supply_interest: i128,
    /// Last time interest was accrued for this position
    pub last_accrual_time: u64,
}

impl Position {
    /// Create a new position
    pub fn new(user: Address, collateral: i128, debt: i128) -> Self {
        Self {
            user,
            collateral,
            debt,
            borrow_interest: 0,
            supply_interest: 0,
            last_accrual_time: 0,
        }
    }
}

/// Interest rate configuration parameters
#[derive(Clone, Debug, Eq, PartialEq)]
#[contracttype]
pub struct InterestRateConfig {
    /// Base interest rate (scaled by 1e8, e.g., 2% = 2000000)
    pub base_rate: i128,
    /// Utilization point where rate increases (scaled by 1e8, e.g., 80% = 80000000)
    pub kink_utilization: i128,
    /// Rate multiplier above kink (scaled by 1e8, e.g., 10x = 10000000)
    pub multiplier: i128,
    /// Protocol fee percentage (scaled by 1e8, e.g., 10% = 10000000)
    pub reserve_factor: i128,
    /// Maximum allowed rate (scaled by 1e8, e.g., 50% = 50000000)
    pub rate_ceiling: i128,
    /// Minimum allowed rate (scaled by 1e8, e.g., 0.1% = 100000)
    pub rate_floor: i128,
    /// Last time config was updated
    pub last_update: u64,
}

impl InterestRateConfig {
    /// Create default interest rate configuration
    pub fn default() -> Self {
        Self {
            base_rate: 2000000,         // 2%
            kink_utilization: 80000000, // 80%
            multiplier: 10000000,       // 10x
            reserve_factor: 10000000,   // 10%
            rate_ceiling: 50000000,     // 50%
            rate_floor: 100000,         // 0.1%
            last_update: 0,
        }
    }
}

/// Current interest rate state
#[derive(Clone, Debug, Eq, PartialEq)]
#[contracttype]
pub struct InterestRateState {
    /// Current borrow rate (scaled by 1e8)
    pub current_borrow_rate: i128,
    /// Current supply rate (scaled by 1e8)
    pub current_supply_rate: i128,
    /// Current utilization rate (scaled by 1e8)
    pub utilization_rate: i128,
    /// Total borrowed amount
    pub total_borrowed: i128,
    /// Total supplied amount
    pub total_supplied: i128,
    /// Last time interest was accrued
    pub last_accrual_time: u64,
}

impl InterestRateState {
    /// Create initial interest rate state
    pub fn initial() -> Self {
        Self {
            current_borrow_rate: 0,
            current_supply_rate: 0,
            utilization_rate: 0,
            total_borrowed: 0,
            total_supplied: 0,
            last_accrual_time: 0,
        }
    }
}

/// Risk management configuration
#[derive(Clone, Debug, Eq, PartialEq)]
#[contracttype]
pub struct RiskConfig {
    /// Max % of debt that can be repaid in a single liquidation (scaled by 1e8)
    pub close_factor: i128,
    /// % bonus collateral given to liquidators (scaled by 1e8)
    pub liquidation_incentive: i128,
    /// Pause switches for protocol actions
    pub pause_borrow: bool,
    pub pause_deposit: bool,
    pub pause_withdraw: bool,
    pub pause_liquidate: bool,
    /// Last time config was updated
    pub last_update: u64,
}

impl RiskConfig {
    pub fn default() -> Self {
        Self {
            close_factor: 50000000,          // 50%
            liquidation_incentive: 10000000, // 10%
            pause_borrow: false,
            pause_deposit: false,
            pause_withdraw: false,
            pause_liquidate: false,
            last_update: 0,
        }
    }
}

/// Storage helper for risk config
pub struct RiskConfigStorage;

impl RiskConfigStorage {
    fn key() -> Symbol {
        Symbol::short("risk_cfg")
    }
    pub fn save(env: &Env, config: &RiskConfig) {
        env.storage().instance().set(&Self::key(), config);
    }
    pub fn get(env: &Env) -> RiskConfig {
        env.storage()
            .instance()
            .get(&Self::key())
            .unwrap_or_else(RiskConfig::default)
    }
}

/// Reserve management data structure
#[derive(Clone, Debug, Eq, PartialEq)]
#[contracttype]
pub struct ReserveData {
    /// Total fees collected by the protocol
    pub total_fees_collected: i128,
    /// Total fees distributed to treasury
    pub total_fees_distributed: i128,
    /// Current reserves held by the protocol
    pub current_reserves: i128,
    /// Treasury address for fee distribution
    pub treasury_address: Address,
    /// Last time fees were distributed
    pub last_distribution_time: u64,
    /// Frequency of fee distribution (in seconds)
    pub distribution_frequency: u64,
}

impl ReserveData {
    pub fn default() -> Self {
        Self {
            total_fees_collected: 0,
            total_fees_distributed: 0,
            current_reserves: 0,
            treasury_address: Address::from_string(&String::from_str(
                &Env::default(),
                "GCXOTMMXRS24MYZI5FJPUCOEOFNWSR4XX7UXIK3NDGGE6A5QMJ5FF2FS",
            )), // Placeholder
            last_distribution_time: 0,
            distribution_frequency: 86400, // 24 hours
        }
    }
}

/// Revenue metrics for analytics
#[derive(Clone, Debug, Eq, PartialEq)]
#[contracttype]
pub struct RevenueMetrics {
    /// Daily fees collected
    pub daily_fees: i128,
    /// Weekly fees collected
    pub weekly_fees: i128,
    /// Monthly fees collected
    pub monthly_fees: i128,
    /// Total borrow fees collected
    pub total_borrow_fees: i128,
    /// Total supply fees collected
    pub total_supply_fees: i128,
}

/// User activity tracking metrics
#[derive(Clone, Debug, Eq, PartialEq)]
#[contracttype]
pub struct UserActivity {
    /// Total deposits made by user
    pub total_deposits: i128,
    /// Total withdrawals made by user
    pub total_withdrawals: i128,
    /// Total borrows made by user
    pub total_borrows: i128,
    /// Total repayments made by user
    pub total_repayments: i128,
    /// Last activity timestamp
    pub last_activity: u64,
    /// Total number of activities
    pub activity_count: u32,
}

/// Protocol-wide activity summary
#[derive(Clone, Debug, Eq, PartialEq)]
#[contracttype]
pub struct ProtocolActivity {
    /// Total number of unique users
    pub total_users: u32,
    /// Number of active users in last 24 hours
    pub active_users_24h: u32,
    /// Number of active users in last 7 days
    pub active_users_7d: u32,
    /// Total number of transactions
    pub total_transactions: u32,
    /// Last update timestamp
    pub last_update: u64,
}

impl RevenueMetrics {
    pub fn default() -> Self {
        Self {
            daily_fees: 0,
            weekly_fees: 0,
            monthly_fees: 0,
            total_borrow_fees: 0,
            total_supply_fees: 0,
        }
    }
}

impl UserActivity {
    pub fn new() -> Self {
        Self {
            total_deposits: 0,
            total_withdrawals: 0,
            total_borrows: 0,
            total_repayments: 0,
            last_activity: 0,
            activity_count: 0,
        }
    }

    pub fn record_deposit(&mut self, amount: i128, timestamp: u64) {
        self.total_deposits += amount;
        self.last_activity = timestamp;
        self.activity_count += 1;
    }

    pub fn record_withdrawal(&mut self, amount: i128, timestamp: u64) {
        self.total_withdrawals += amount;
        self.last_activity = timestamp;
        self.activity_count += 1;
    }

    pub fn record_borrow(&mut self, amount: i128, timestamp: u64) {
        self.total_borrows += amount;
        self.last_activity = timestamp;
        self.activity_count += 1;
    }

    pub fn record_repayment(&mut self, amount: i128, timestamp: u64) {
        self.total_repayments += amount;
        self.last_activity = timestamp;
        self.activity_count += 1;
    }
}

impl ProtocolActivity {
    pub fn new() -> Self {
        Self {
            total_users: 0,
            active_users_24h: 0,
            active_users_7d: 0,
            total_transactions: 0,
            last_update: 0,
        }
    }

    pub fn update_stats(
        &mut self,
        total_users: u32,
        active_users_24h: u32,
        active_users_7d: u32,
        total_transactions: u32,
        timestamp: u64,
    ) {
        self.total_users = total_users;
        self.active_users_24h = active_users_24h;
        self.active_users_7d = active_users_7d;
        self.total_transactions = total_transactions;
        self.last_update = timestamp;
    }
}

/// Storage helper for reserve management
pub struct ReserveStorage;

impl ReserveStorage {
    fn reserve_key() -> Symbol {
        Symbol::short("reserve")
    }
    fn metrics_key() -> Symbol {
        Symbol::short("metrics")
    }

    pub fn save_reserve_data(env: &Env, data: &ReserveData) {
        env.storage().instance().set(&Self::reserve_key(), data);
    }

    pub fn get_reserve_data(env: &Env) -> ReserveData {
        env.storage()
            .instance()
            .get(&Self::reserve_key())
            .unwrap_or_else(ReserveData::default)
    }

    pub fn save_revenue_metrics(env: &Env, metrics: &RevenueMetrics) {
        env.storage().instance().set(&Self::metrics_key(), metrics);
    }

    pub fn get_revenue_metrics(env: &Env) -> RevenueMetrics {
        env.storage()
            .instance()
            .get(&Self::metrics_key())
            .unwrap_or_else(RevenueMetrics::default)
    }
}

/// Storage helper for activity tracking
pub struct ActivityStorage;

impl ActivityStorage {
    fn user_activity_key(env: &Env, user: &Address) -> Symbol {
        // Use a simple approach: create a unique key based on user address
        let user_str = user.to_string();
        // Use a fixed key for simplicity - in production you'd want a more sophisticated approach
        Symbol::new(env, "user_activity")
    }

    fn protocol_activity_key() -> Symbol {
        Symbol::short("protocol_activity")
    }

    pub fn save_user_activity(env: &Env, user: &Address, activity: &UserActivity) {
        env.storage()
            .instance()
            .set(&Self::user_activity_key(env, user), activity);
    }

    pub fn get_user_activity(env: &Env, user: &Address) -> Option<UserActivity> {
        env.storage()
            .instance()
            .get(&Self::user_activity_key(env, user))
    }

    pub fn save_protocol_activity(env: &Env, activity: &ProtocolActivity) {
        env.storage()
            .instance()
            .set(&Self::protocol_activity_key(), activity);
    }

    pub fn get_protocol_activity(env: &Env) -> ProtocolActivity {
        env.storage()
            .instance()
            .get(&Self::protocol_activity_key())
            .unwrap_or_else(ProtocolActivity::new)
    }
}

// --- Multi-Asset Support Data Structures ---

/// Asset information and configuration
#[derive(Clone, Debug, Eq, PartialEq)]
#[contracttype]
pub struct AssetInfo {
    /// Asset symbol (e.g., "XLM", "USDC")
    pub symbol: String,
    /// Asset decimals
    pub decimals: u32,
    /// Oracle address for this asset
    pub oracle_address: Address,
    /// Minimum collateral ratio for this asset (scaled by 100)
    pub min_collateral_ratio: i128,
    /// Asset-specific risk configuration
    pub risk_config: RiskConfig,
    /// Asset-specific interest rate configuration
    pub interest_config: InterestRateConfig,
    /// Asset-specific interest rate state
    pub interest_state: InterestRateState,
    /// Whether this asset is enabled for deposits
    pub deposit_enabled: bool,
    /// Whether this asset is enabled for borrowing
    pub borrow_enabled: bool,
    /// Last time asset config was updated
    pub last_update: u64,
}

impl AssetInfo {
    pub fn new(
        symbol: String,
        decimals: u32,
        oracle_address: Address,
        min_collateral_ratio: i128,
    ) -> Self {
        Self {
            symbol,
            decimals,
            oracle_address,
            min_collateral_ratio,
            risk_config: RiskConfig::default(),
            interest_config: InterestRateConfig::default(),
            interest_state: InterestRateState::initial(),
            deposit_enabled: true,
            borrow_enabled: true,
            last_update: 0,
        }
    }
}

/// User position for a specific asset
#[derive(Clone, Debug, Eq, PartialEq)]
#[contracttype]
pub struct AssetPosition {
    /// The user address
    pub user: Address,
    /// The asset symbol
    pub asset: String,
    /// Amount of collateral deposited for this asset
    pub collateral: i128,
    /// Amount borrowed for this asset
    pub debt: i128,
    /// Accrued borrow interest for this asset (scaled by 1e8)
    pub borrow_interest: i128,
    /// Accrued supply interest for this asset (scaled by 1e8)
    pub supply_interest: i128,
    /// Last time interest was accrued for this position
    pub last_accrual_time: u64,
}

impl AssetPosition {
    pub fn new(user: Address, asset: String, collateral: i128, debt: i128) -> Self {
        Self {
            user,
            asset,
            collateral,
            debt,
            borrow_interest: 0,
            supply_interest: 0,
            last_accrual_time: 0,
        }
    }
}

/// Asset registry for managing all supported assets
#[derive(Clone, Debug, Eq, PartialEq)]
#[contracttype]
pub struct AssetRegistry {
    /// List of all supported asset symbols
    pub supported_assets: Vec<String>,
    /// Default asset for backward compatibility
    pub default_asset: String,
    /// Last time registry was updated
    pub last_update: u64,
}

impl AssetRegistry {
    pub fn new(default_asset: String) -> Self {
        let mut assets = Vec::new(&Env::default());
        assets.push_back(default_asset.clone());
        Self {
            supported_assets: assets,
            default_asset,
            last_update: 0,
        }
    }
}

/// Storage helper for multi-asset support
pub struct AssetStorage;

impl AssetStorage {
    fn registry_key() -> Symbol {
        Symbol::short("asset_reg")
    }
    fn asset_info_key(asset: &String) -> Symbol {
        if asset == &String::from_str(&Env::default(), "XLM") {
            Symbol::short("asset_xlm")
        } else if asset == &String::from_str(&Env::default(), "USDC") {
            Symbol::short("asset_usdc")
        } else if asset == &String::from_str(&Env::default(), "BTC") {
            Symbol::short("asset_btc")
        } else if asset == &String::from_str(&Env::default(), "ETH") {
            Symbol::short("asset_eth")
        } else {
            Symbol::short("asset_def")
        }
    }
    fn position_key(user: &Address, asset: &str) -> Symbol {
        match asset {
            "XLM" => Symbol::short("pos_xlm"),
            "USDC" => Symbol::short("pos_usdc"),
            "BTC" => Symbol::short("pos_btc"),
            "ETH" => Symbol::short("pos_eth"),
            _ => Symbol::short("pos_def"),
        }
    }

    pub fn save_registry(env: &Env, registry: &AssetRegistry) {
        env.storage()
            .instance()
            .set(&Self::registry_key(), registry);
    }

    pub fn get_registry(env: &Env) -> AssetRegistry {
        env.storage()
            .instance()
            .get(&Self::registry_key())
            .unwrap_or_else(|| AssetRegistry::new(String::from_str(env, "XLM")))
    }

    pub fn save_asset_info(env: &Env, asset: &String, info: &AssetInfo) {
        let key = Self::asset_info_key(asset);
        env.storage().instance().set(&key, info);
    }

    pub fn get_asset_info(env: &Env, asset: &String) -> Option<AssetInfo> {
        let key = Self::asset_info_key(asset);
        env.storage().instance().get(&key)
    }

    pub fn save_asset_position(env: &Env, user: &Address, asset: &str, position: &AssetPosition) {
        let key = (Self::position_key(user, asset), user.clone());
        env.storage().instance().set(&key, position);
    }

    pub fn get_asset_position(env: &Env, user: &Address, asset: &str) -> Option<AssetPosition> {
        let key = (Self::position_key(user, asset), user.clone());
        env.storage().instance().get(&key)
    }

    pub fn remove_asset_position(env: &Env, user: &Address, asset: &str) {
        let key = (Self::position_key(user, asset), user.clone());
        env.storage().instance().remove(&key);
    }
}

/// Interest rate management helper
pub struct InterestRateManager;

impl InterestRateManager {
    /// Calculate utilization rate (total_borrowed / total_supplied)
    pub fn calculate_utilization(total_borrowed: i128, total_supplied: i128) -> i128 {
        if total_supplied == 0 {
            return 0;
        }
        // Utilization as percentage scaled by 1e8
        (total_borrowed * 100_000_000) / total_supplied
    }

    /// Calculate borrow rate based on utilization and config
    pub fn calculate_borrow_rate(utilization: i128, config: &InterestRateConfig) -> i128 {
        let mut rate = config.base_rate;

        if utilization > config.kink_utilization {
            // Above kink: apply multiplier to excess utilization
            let excess_utilization = utilization - config.kink_utilization;
            let excess_rate = (excess_utilization * config.multiplier) / 100_000_000;
            rate += excess_rate;
        }

        // Apply rate limits
        rate = rate.max(config.rate_floor).min(config.rate_ceiling);
        rate
    }

    /// Calculate supply rate based on borrow rate and utilization
    pub fn calculate_supply_rate(
        borrow_rate: i128,
        utilization: i128,
        reserve_factor: i128,
    ) -> i128 {
        // Supply rate = borrow_rate * utilization * (1 - reserve_factor)
        let effective_rate = (borrow_rate * utilization) / 100_000_000;
        let protocol_fee = (effective_rate * reserve_factor) / 100_000_000;
        effective_rate - protocol_fee
    }

    /// Calculate interest accrued over a time period
    pub fn calculate_interest(principal: i128, rate: i128, time_delta: u64) -> i128 {
        if principal == 0 || rate == 0 || time_delta == 0 {
            return 0;
        }

        // Interest = principal * rate * time / (365 days * 1e8)
        let seconds_per_year = 365 * 24 * 60 * 60;
        (principal * rate * time_delta as i128) / (seconds_per_year * 100_000_000)
    }

    /// Update interest rates based on current state
    pub fn update_rates(env: &Env, state: &mut InterestRateState, config: &InterestRateConfig) {
        let utilization = Self::calculate_utilization(state.total_borrowed, state.total_supplied);
        let borrow_rate = Self::calculate_borrow_rate(utilization, config);
        let supply_rate =
            Self::calculate_supply_rate(borrow_rate, utilization, config.reserve_factor);

        state.utilization_rate = utilization;
        state.current_borrow_rate = borrow_rate;
        state.current_supply_rate = supply_rate;
        state.last_accrual_time = env.ledger().timestamp();
    }

    /// Accrue interest for a position
    pub fn accrue_interest_for_position(
        env: &Env,
        position: &mut Position,
        borrow_rate: i128,
        supply_rate: i128,
    ) {
        let current_time = env.ledger().timestamp();
        let time_delta = if position.last_accrual_time == 0 {
            0
        } else {
            current_time - position.last_accrual_time
        };

        if time_delta > 0 {
            // Accrue borrow interest
            if position.debt > 0 {
                let borrow_interest =
                    Self::calculate_interest(position.debt, borrow_rate, time_delta);
                position.borrow_interest += borrow_interest;
            }

            // Accrue supply interest
            if position.collateral > 0 {
                let supply_interest =
                    Self::calculate_interest(position.collateral, supply_rate, time_delta);
                position.supply_interest += supply_interest;
            }

            position.last_accrual_time = current_time;
        }
    }

    /// Calculate and collect protocol fees from interest
    pub fn collect_fees_from_interest(
        env: &Env,
        borrow_interest: i128,
        supply_interest: i128,
        reserve_factor: i128,
    ) -> (i128, i128) {
        // Calculate protocol fees (reserve factor is already applied in supply rate calculation)
        // For borrow interest: protocol fee = borrow_interest * reserve_factor
        let borrow_fee = (borrow_interest * reserve_factor) / 100_000_000;

        // For supply interest: the difference between what user should get vs what they get
        // Supply rate already accounts for reserve factor, so we calculate the fee from the difference
        let total_supply_interest_without_fee =
            (supply_interest * 100_000_000) / (100_000_000 - reserve_factor);
        let supply_fee = total_supply_interest_without_fee - supply_interest;

        (borrow_fee, supply_fee)
    }
}

/// Storage helper for interest rate configuration
pub struct InterestRateStorage;

impl InterestRateStorage {
    fn config_key() -> Symbol {
        Symbol::short("ir_config")
    }
    fn state_key() -> Symbol {
        Symbol::short("ir_state")
    }

    pub fn save_config(env: &Env, config: &InterestRateConfig) {
        env.storage().instance().set(&Self::config_key(), config);
    }

    pub fn get_config(env: &Env) -> InterestRateConfig {
        env.storage()
            .instance()
            .get(&Self::config_key())
            .unwrap_or_else(InterestRateConfig::default)
    }

    pub fn save_state(env: &Env, state: &InterestRateState) {
        env.storage().instance().set(&Self::state_key(), state);
    }

    pub fn get_state(env: &Env) -> InterestRateState {
        env.storage()
            .instance()
            .get(&Self::state_key())
            .unwrap_or_else(InterestRateState::initial)
    }

    pub fn update_state(env: &Env) -> InterestRateState {
        let mut state = Self::get_state(env);
        let config = Self::get_config(env);
        InterestRateManager::update_rates(env, &mut state, &config);
        Self::save_state(env, &state);
        state
    }
}

/// Helper functions for state management
pub struct StateHelper;

impl StateHelper {
    /// Save a position to storage
    pub fn save_position(env: &Env, position: &Position) {
        let key = (Symbol::short("position"), position.user.clone());
        env.storage().instance().set(&key, position);
    }

    /// Retrieve a position from storage
    pub fn get_position(env: &Env, user: &Address) -> Option<Position> {
        let key = (Symbol::short("position"), user.clone());
        env.storage().instance().get(&key)
    }

    /// Remove a position from storage
    pub fn remove_position(env: &Env, user: &Address) {
        let key = (Symbol::short("position"), user.clone());
        env.storage().instance().remove(&key);
    }

    /// Calculate the collateral ratio for a position (collateral / debt, scaled by 100 for percent)
    pub fn collateral_ratio(position: &Position) -> i128 {
        if position.debt == 0 {
            return i128::MAX; // Infinite ratio if no debt
        }
        // Ratio as percent (e.g., 150 means 150%)
        (position.collateral * 100) / position.debt
    }

    /// Calculate the dynamic collateral ratio for a position using price oracle
    /// (collateral * price) / debt, scaled by 100 for percent
    pub fn dynamic_collateral_ratio<P: PriceOracle>(env: &Env, position: &Position) -> i128 {
        if position.debt == 0 {
            return i128::MAX;
        }
        let price = P::get_price(env); // price is scaled by 1e8
                                       // Ratio as percent (e.g., 150 means 150%)
        ((position.collateral * price * 100) / 100_000_000) / position.debt
    }
}

/// Event types for protocol actions
pub enum ProtocolEvent {
    Deposit {
        user: String,
        amount: i128,
        asset: String,
    },
    Borrow {
        user: String,
        amount: i128,
        asset: String,
    },
    Repay {
        user: String,
        amount: i128,
        asset: String,
    },
    Withdraw {
        user: String,
        amount: i128,
        asset: String,
    },
    Liquidate {
        user: String,
        amount: i128,
        asset: String,
    },
    InterestAccrued {
        user: String,
        borrow_interest: i128,
        supply_interest: i128,
        asset: String,
    },
    RateUpdated {
        borrow_rate: i128,
        supply_rate: i128,
        utilization: i128,
        asset: String,
    },
    ConfigUpdated {
        parameter: String,
        old_value: i128,
        new_value: i128,
    },
    FeesCollected {
        amount: i128,
        source: String,
    },
    FeesDistributed {
        amount: i128,
        treasury: String,
    },
    TreasuryUpdated {
        old_address: String,
        new_address: String,
    },
    ReserveUpdated {
        total_collected: i128,
        current_reserves: i128,
    },
    AssetAdded {
        asset: String,
        symbol: String,
        decimals: u32,
    },
    AssetUpdated {
        asset: String,
        parameter: String,
        old_value: String,
        new_value: String,
    },
    AssetDisabled {
        asset: String,
        reason: String,
    },
    UserActivityTracked {
        user: String,
        action: String,
        amount: i128,
        timestamp: u64,
    },
    ProtocolStatsUpdated {
        total_users: u32,
        active_users_24h: u32,
        total_transactions: u32,
    },
    AccountFrozen {
        user: String,
    },
    AccountUnfrozen {
        user: String,
    },
}

impl ProtocolEvent {
    /// Emit the event using Soroban's event system
    pub fn emit(&self, env: &Env) {
        match self {
            ProtocolEvent::Deposit {
                user,
                amount,
                asset,
            } => {
                env.events().publish(
                    (Symbol::short("deposit"), Symbol::short("user")),
                    (
                        Symbol::short("user"),
                        *amount,
                        Symbol::short("asset"),
                        asset.clone(),
                    ),
                );
            }
            ProtocolEvent::Borrow {
                user,
                amount,
                asset,
            } => {
                env.events().publish(
                    (Symbol::short("borrow"), Symbol::short("user")),
                    (
                        Symbol::short("user"),
                        *amount,
                        Symbol::short("asset"),
                        asset.clone(),
                    ),
                );
            }
            ProtocolEvent::Repay {
                user,
                amount,
                asset,
            } => {
                env.events().publish(
                    (Symbol::short("repay"), Symbol::short("user")),
                    (
                        Symbol::short("user"),
                        *amount,
                        Symbol::short("asset"),
                        asset.clone(),
                    ),
                );
            }
            ProtocolEvent::Withdraw {
                user,
                amount,
                asset,
            } => {
                env.events().publish(
                    (Symbol::short("withdraw"), Symbol::short("user")),
                    (
                        Symbol::short("user"),
                        *amount,
                        Symbol::short("asset"),
                        asset.clone(),
                    ),
                );
            }
            ProtocolEvent::Liquidate {
                user,
                amount,
                asset,
            } => {
                env.events().publish(
                    (Symbol::short("liquidate"), Symbol::short("user")),
                    (
                        Symbol::short("user"),
                        *amount,
                        Symbol::short("asset"),
                        asset.clone(),
                    ),
                );
            }
            ProtocolEvent::InterestAccrued {
                user,
                borrow_interest,
                supply_interest,
                asset,
            } => {
                env.events().publish(
                    (Symbol::short("interest_accrued"), Symbol::short("user")),
                    (
                        Symbol::short("borrow_interest"),
                        *borrow_interest,
                        Symbol::short("supply_interest"),
                        *supply_interest,
                        Symbol::short("asset"),
                        asset.clone(),
                    ),
                );
            }
            ProtocolEvent::RateUpdated {
                borrow_rate,
                supply_rate,
                utilization,
                asset,
            } => {
                env.events().publish(
                    (Symbol::short("rate_updated"), Symbol::short("borrow_rate")),
                    (
                        Symbol::short("supply_rate"),
                        *supply_rate,
                        Symbol::short("utilization"),
                        *utilization,
                        Symbol::short("asset"),
                        asset.clone(),
                    ),
                );
            }
            ProtocolEvent::ConfigUpdated {
                parameter,
                old_value,
                new_value,
            } => {
                env.events().publish(
                    (Symbol::short("config_updated"), Symbol::short("parameter")),
                    (
                        Symbol::short("old_value"),
                        *old_value,
                        Symbol::short("new_value"),
                        *new_value,
                    ),
                );
            }
            ProtocolEvent::FeesCollected { amount, source } => {
                env.events().publish(
                    (Symbol::short("fees_collected"), Symbol::short("amount")),
                    (Symbol::short("source"), source.clone()),
                );
            }
            ProtocolEvent::FeesDistributed { amount, treasury } => {
                env.events().publish(
                    (Symbol::short("fees_distributed"), Symbol::short("amount")),
                    (Symbol::short("treasury"), treasury.clone()),
                );
            }
            ProtocolEvent::TreasuryUpdated {
                old_address,
                new_address,
            } => {
                env.events().publish(
                    (
                        Symbol::short("treasury_updated"),
                        Symbol::short("old_address"),
                    ),
                    (Symbol::short("new_address"), new_address.clone()),
                );
            }
            ProtocolEvent::ReserveUpdated {
                total_collected,
                current_reserves,
            } => {
                env.events().publish(
                    (
                        Symbol::short("reserve_updated"),
                        Symbol::short("total_collected"),
                    ),
                    (Symbol::short("current_reserves"), *current_reserves),
                );
            }
            ProtocolEvent::AssetAdded {
                asset,
                symbol,
                decimals,
            } => {
                env.events().publish(
                    (Symbol::short("asset_added"), Symbol::short("asset")),
                    (
                        Symbol::short("symbol"),
                        symbol.clone(),
                        Symbol::short("decimals"),
                        *decimals,
                    ),
                );
            }
            ProtocolEvent::AssetUpdated {
                asset,
                parameter,
                old_value,
                new_value,
            } => {
                env.events().publish(
                    (Symbol::short("asset_updated"), Symbol::short("asset")),
                    (
                        Symbol::short("parameter"),
                        parameter.clone(),
                        Symbol::short("old_value"),
                        old_value.clone(),
                        Symbol::short("new_value"),
                        new_value.clone(),
                    ),
                );
            }
            ProtocolEvent::AssetDisabled { asset, reason } => {
                env.events().publish(
                    (Symbol::short("asset_disabled"), Symbol::short("asset")),
                    (Symbol::short("reason"), reason.clone()),
                );
            }
            ProtocolEvent::UserActivityTracked {
                user,
                action,
                amount,
                timestamp,
            } => {
                env.events().publish(
                    (Symbol::short("user_activity"), Symbol::short("user")),
                    (
                        Symbol::short("action"),
                        action.clone(),
                        Symbol::short("amount"),
                        *amount,
                        Symbol::short("timestamp"),
                        *timestamp,
                    ),
                );
            }
            ProtocolEvent::ProtocolStatsUpdated {
                total_users,
                active_users_24h,
                total_transactions,
            } => {
                env.events().publish(
                    (
                        Symbol::short("protocol_stats"),
                        Symbol::short("total_users"),
                    ),
                    (
                        Symbol::short("active_users_24h"),
                        *active_users_24h,
                        Symbol::short("total_transactions"),
                        *total_transactions,
                    ),
                );
            }
            ProtocolEvent::AccountFrozen { user } => {
                env.events().publish(
                    (Symbol::short("account_frozen"), Symbol::short("user")),
                    (Symbol::short("user"), user.clone()),
                );
            }
            ProtocolEvent::AccountUnfrozen { user } => {
                env.events().publish(
                    (Symbol::short("account_unfrozen"), Symbol::short("user")),
                    (Symbol::short("user"), user.clone()),
                );
            }
        }
    }
}

/// Trait for price oracle integration
pub trait PriceOracle {
    /// Returns the price of the collateral asset in terms of the debt asset (scaled by 1e8)
    fn get_price(env: &Env) -> i128;

    /// Returns the last update timestamp
    fn get_last_update(env: &Env) -> u64;

    /// Validates if the price is within acceptable bounds
    fn validate_price(env: &Env, price: i128) -> bool;
}

/// Real price oracle implementation with validation and fallback
pub struct RealPriceOracle;

impl PriceOracle for RealPriceOracle {
    fn get_price(env: &Env) -> i128 {
        // Check if oracle is set, if not return fallback price
        if !env.storage().instance().has(&ProtocolConfig::oracle_key()) {
            return OracleConfig::get_fallback_price(env);
        }

        // Get the configured oracle address
        let _oracle_addr = ProtocolConfig::get_oracle(env);

        // In a real implementation, this would call the external oracle contract
        // For now, we'll simulate a real price with some variation
        let base_price = 200_000_000; // 2.0 * 1e8
        let timestamp = env.ledger().timestamp();

        // Simulate price variation based on time (for testing)
        let variation = ((timestamp % 1000) as i128) * 10_000; // Small variation
        let price = base_price + variation;

        // Validate the price
        if !Self::validate_price(env, price) {
            // Fallback to a safe default price
            return OracleConfig::get_fallback_price(env);
        }

        // Store the price and timestamp
        OracleData::set_price(env, price);
        OracleData::set_last_update(env, timestamp);

        price
    }

    fn get_last_update(env: &Env) -> u64 {
        OracleData::get_last_update(env)
    }

    fn validate_price(env: &Env, price: i128) -> bool {
        let last_price = OracleData::get_price(env);
        let max_deviation = OracleConfig::get_max_price_deviation(env);

        if last_price == 0 {
            return true; // First price is always valid
        }

        // Calculate price deviation as percentage
        let deviation = if last_price > price {
            ((last_price - price) * 100) / last_price
        } else {
            ((price - last_price) * 100) / last_price
        };

        deviation <= max_deviation
    }
}

/// Oracle data storage and management
pub struct OracleData;

impl OracleData {
    fn price_key() -> Symbol {
        Symbol::short("oracle_p")
    }
    fn last_update_key() -> Symbol {
        Symbol::short("oracle_t")
    }

    pub fn set_price(env: &Env, price: i128) {
        env.storage().instance().set(&Self::price_key(), &price);
    }

    pub fn get_price(env: &Env) -> i128 {
        env.storage()
            .instance()
            .get::<Symbol, i128>(&Self::price_key())
            .unwrap_or(0)
    }

    pub fn set_last_update(env: &Env, timestamp: u64) {
        env.storage()
            .instance()
            .set(&Self::last_update_key(), &timestamp);
    }

    pub fn get_last_update(env: &Env) -> u64 {
        env.storage()
            .instance()
            .get::<Symbol, u64>(&Self::last_update_key())
            .unwrap_or(0)
    }
}

/// Oracle configuration management
pub struct OracleConfig;

impl OracleConfig {
    fn max_deviation_key() -> Symbol {
        Symbol::short("max_dev")
    }
    fn heartbeat_key() -> Symbol {
        Symbol::short("heartbeat")
    }
    fn fallback_price_key() -> Symbol {
        Symbol::short("fallback")
    }

    pub fn set_max_price_deviation(
        env: &Env,
        caller: &Address,
        deviation: i128,
    ) -> Result<(), ProtocolError> {
        ProtocolConfig::require_admin(env, caller)?;
        env.storage()
            .instance()
            .set(&Self::max_deviation_key(), &deviation);
        Ok(())
    }

    pub fn get_max_price_deviation(env: &Env) -> i128 {
        env.storage()
            .instance()
            .get::<Symbol, i128>(&Self::max_deviation_key())
            .unwrap_or(50) // Default 50%
    }

    pub fn set_heartbeat(env: &Env, caller: &Address, heartbeat: u64) -> Result<(), ProtocolError> {
        ProtocolConfig::require_admin(env, caller)?;
        env.storage()
            .instance()
            .set(&Self::heartbeat_key(), &heartbeat);
        Ok(())
    }

    pub fn get_heartbeat(env: &Env) -> u64 {
        env.storage()
            .instance()
            .get::<Symbol, u64>(&Self::heartbeat_key())
            .unwrap_or(3600) // Default 1 hour
    }

    pub fn set_fallback_price(
        env: &Env,
        caller: &Address,
        price: i128,
    ) -> Result<(), ProtocolError> {
        ProtocolConfig::require_admin(env, caller)?;
        env.storage()
            .instance()
            .set(&Self::fallback_price_key(), &price);
        Ok(())
    }

    pub fn get_fallback_price(env: &Env) -> i128 {
        env.storage()
            .instance()
            .get::<Symbol, i128>(&Self::fallback_price_key())
            .unwrap_or(150_000_000) // Default 1.5
    }

    pub fn is_price_stale(env: &Env) -> bool {
        let last_update = OracleData::get_last_update(env);
        let heartbeat = Self::get_heartbeat(env);
        let current_time = env.ledger().timestamp();

        current_time - last_update > heartbeat
    }
}

/// Mock implementation of the price oracle (kept for backward compatibility)
pub struct MockOracle;

impl PriceOracle for MockOracle {
    fn get_price(_env: &Env) -> i128 {
        // For demo: 1 collateral = 2 debt (price = 2e8)
        200_000_000 // 2.0 * 1e8
    }

    fn get_last_update(_env: &Env) -> u64 {
        0 // Mock oracle doesn't track updates
    }

    fn validate_price(_env: &Env, _price: i128) -> bool {
        true // Mock oracle always validates
    }
}

/// Protocol configuration and admin management
pub struct ProtocolConfig;

impl ProtocolConfig {
    /// Storage key for admin address
    fn admin_key() -> Symbol {
        Symbol::short("admin")
    }
    /// Storage key for oracle address
    fn oracle_key() -> Symbol {
        Symbol::short("oracle")
    }
    /// Storage key for min collateral ratio
    fn min_collateral_ratio_key() -> Symbol {
        Symbol::short("min_ratio")
    }

    /// Set the admin address (only callable once)
    pub fn set_admin(env: &Env, admin: &Address) {
        if env.storage().instance().has(&Self::admin_key()) {
            panic!("Admin already set");
        }
        env.storage().instance().set(&Self::admin_key(), admin);
    }

    /// Get the admin address
    pub fn get_admin(env: &Env) -> Address {
        env.storage()
            .instance()
            .get::<Symbol, Address>(&Self::admin_key())
            .expect("Admin not set")
    }

    /// Require that the caller is admin
    pub fn require_admin(env: &Env, caller: &Address) -> Result<(), ProtocolError> {
        let admin = Self::get_admin(env);
        if &admin != caller {
            return Err(ProtocolError::NotAdmin);
        }
        Ok(())
    }

    /// Set the oracle address (admin only)
    pub fn set_oracle(env: &Env, caller: &Address, oracle: &Address) -> Result<(), ProtocolError> {
        Self::require_admin(env, caller)?;
        env.storage().instance().set(&Self::oracle_key(), oracle);
        Ok(())
    }

    /// Get the oracle address
    pub fn get_oracle(env: &Env) -> Address {
        env.storage()
            .instance()
            .get::<Symbol, Address>(&Self::oracle_key())
            .expect("Oracle not set")
    }

    /// Set the minimum collateral ratio (admin only)
    pub fn set_min_collateral_ratio(
        env: &Env,
        caller: &Address,
        ratio: i128,
    ) -> Result<(), ProtocolError> {
        Self::require_admin(env, caller)?;
        env.storage()
            .instance()
            .set(&Self::min_collateral_ratio_key(), &ratio);
        Ok(())
    }

    /// Get the minimum collateral ratio
    pub fn get_min_collateral_ratio(env: &Env) -> i128 {
        env.storage()
            .instance()
            .get::<Symbol, i128>(&Self::min_collateral_ratio_key())
            .unwrap_or(150)
    }
}

/// Custom error type for protocol errors
#[contracterror]
#[derive(Debug, Eq, PartialEq)]
pub enum ProtocolError {
    Unauthorized = 1,
    InsufficientCollateral = 2,
    InsufficientCollateralRatio = 3,
    InvalidAmount = 4,
    InvalidAddress = 5,
    PositionNotFound = 6,
    AlreadyInitialized = 7,
    NotAdmin = 8,
    OracleNotSet = 9,
    AdminNotSet = 10,
    NotEligibleForLiquidation = 11,
    ProtocolPaused = 12,
    AssetNotSupported = 13,
    AssetDisabled = 14,
    InvalidAsset = 15,
    Unknown = 16,
    AlreadyExists = 17,
    NotFound = 18,
    InvalidOperation = 19,
    InvalidInput = 20,
}

impl ProtocolError {
    pub fn to_str(&self) -> &'static str {
        match self {
            ProtocolError::Unauthorized => "Unauthorized",
            ProtocolError::InsufficientCollateral => "InsufficientCollateral",
            ProtocolError::InsufficientCollateralRatio => "InsufficientCollateralRatio",
            ProtocolError::InvalidAmount => "InvalidAmount",
            ProtocolError::InvalidAddress => "InvalidAddress",
            ProtocolError::PositionNotFound => "PositionNotFound",
            ProtocolError::AlreadyInitialized => "AlreadyInitialized",
            ProtocolError::NotAdmin => "NotAdmin",
            ProtocolError::OracleNotSet => "OracleNotSet",
            ProtocolError::AdminNotSet => "AdminNotSet",
            ProtocolError::NotEligibleForLiquidation => "NotEligibleForLiquidation",
            ProtocolError::ProtocolPaused => "ProtocolPaused",
            ProtocolError::AssetNotSupported => "AssetNotSupported",
            ProtocolError::AssetDisabled => "AssetDisabled",
            ProtocolError::InvalidAsset => "InvalidAsset",
            ProtocolError::Unknown => "Unknown",
            ProtocolError::AlreadyExists => "AlreadyExists",
            ProtocolError::NotFound => "NotFound",
            ProtocolError::InvalidOperation => "InvalidOperation",
            ProtocolError::InvalidInput => "InvalidInput",
        }
    }
}

// This is a sample contract. Replace this placeholder with your own contract logic.
// A corresponding test example is available in `test.rs`.
//
// For comprehensive examples, visit <https://github.com/stellar/soroban-examples>.
// The repository includes use cases for the Stellar ecosystem, such as data storage on
// the blockchain, token swaps, liquidity pools, and more.
//
// Refer to the official documentation:
// <https://developers.stellar.org/docs/build/smart-contracts/overview>.
#[contractimpl]
impl Contract {
    /// Initializes the contract and sets the admin address
    pub fn initialize(env: Env, admin: String) -> Result<(), ProtocolError> {
        let admin_addr = Address::from_string(&admin);
        if env.storage().instance().has(&ProtocolConfig::admin_key()) {
            return Err(ProtocolError::AlreadyInitialized);
        }
        ProtocolConfig::set_admin(&env, &admin_addr);

        // Initialize interest rate system with default configuration
        let config = InterestRateConfig::default();
        InterestRateStorage::save_config(&env, &config);

        let state = InterestRateState::initial();
        InterestRateStorage::save_state(&env, &state);

        // Initialize risk management system with default configuration
        let risk_config = RiskConfig::default();
        RiskConfigStorage::save(&env, &risk_config);

        // Initialize reserve management system with default configuration
        let mut reserve_data = ReserveData::default();
        reserve_data.treasury_address = admin_addr.clone();
        ReserveStorage::save_reserve_data(&env, &reserve_data);

        let revenue_metrics = RevenueMetrics::default();
        ReserveStorage::save_revenue_metrics(&env, &revenue_metrics);

        // Initialize multi-asset support
        let asset_registry = AssetRegistry::new(String::from_str(&env, "XLM"));
        AssetStorage::save_registry(&env, &asset_registry);

        // Initialize default XLM asset
        let xlm_oracle = Address::from_string(&String::from_str(
            &env,
            "GCXOTMMXRS24MYZI5FJPUCOEOFNWSR4XX7UXIK3NDGGE6A5QMJ5FF2FS",
        ));
        let xlm_asset_info = AssetInfo::new(
            String::from_str(&env, "XLM"),
            7, // XLM has 7 decimals
            xlm_oracle,
            150, // 150% minimum collateral ratio
        );
        AssetStorage::save_asset_info(&env, &String::from_str(&env, "XLM"), &xlm_asset_info);

        Ok(())
    }

    /// Set the oracle address (admin only)
    pub fn set_oracle(env: Env, caller: String, oracle: String) -> Result<(), ProtocolError> {
        let caller_addr = Address::from_string(&caller);
        let oracle_addr = Address::from_string(&oracle);
        ProtocolConfig::set_oracle(&env, &caller_addr, &oracle_addr)?;
        Ok(())
    }

    /// Set the minimum collateral ratio (admin only)
    pub fn set_min_collateral_ratio(
        env: Env,
        caller: String,
        ratio: i128,
    ) -> Result<(), ProtocolError> {
        let caller_addr = Address::from_string(&caller);
        ProtocolConfig::set_min_collateral_ratio(&env, &caller_addr, ratio)?;
        Ok(())
    }

    /// Set the maximum price deviation for oracle validation (admin only)
    pub fn set_max_price_deviation(
        env: Env,
        caller: String,
        deviation: i128,
    ) -> Result<(), ProtocolError> {
        let caller_addr = Address::from_string(&caller);
        OracleConfig::set_max_price_deviation(&env, &caller_addr, deviation)?;
        Ok(())
    }

    /// Set the oracle heartbeat interval (admin only)
    pub fn set_oracle_heartbeat(
        env: Env,
        caller: String,
        heartbeat: u64,
    ) -> Result<(), ProtocolError> {
        let caller_addr = Address::from_string(&caller);
        OracleConfig::set_heartbeat(&env, &caller_addr, heartbeat)?;
        Ok(())
    }

    /// Set the fallback price for oracle failures (admin only)
    pub fn set_fallback_price(env: Env, caller: String, price: i128) -> Result<(), ProtocolError> {
        let caller_addr = Address::from_string(&caller);
        OracleConfig::set_fallback_price(&env, &caller_addr, price)?;
        Ok(())
    }

    /// Get oracle configuration and status
    pub fn get_oracle_info(env: Env) -> Result<(i128, u64, i128, u64, bool), ProtocolError> {
        let current_price = OracleData::get_price(&env);
        let last_update = OracleData::get_last_update(&env);
        let max_deviation = OracleConfig::get_max_price_deviation(&env);
        let heartbeat = OracleConfig::get_heartbeat(&env);
        let is_stale = OracleConfig::is_price_stale(&env);

        Ok((
            current_price,
            last_update,
            max_deviation,
            heartbeat,
            is_stale,
        ))
    }

    /// Force update the oracle price (admin only, for testing)
    pub fn force_update_price(env: Env, caller: String, price: i128) -> Result<(), ProtocolError> {
        let caller_addr = Address::from_string(&caller);
        ProtocolConfig::require_admin(&env, &caller_addr)?;

        let timestamp = env.ledger().timestamp();
        OracleData::set_price(&env, price);
        OracleData::set_last_update(&env, timestamp);

        Ok(())
    }

    // --- Interest Rate Management Functions ---

    /// Set the base interest rate (admin only)
    pub fn set_base_rate(env: Env, caller: String, rate: i128) -> Result<(), ProtocolError> {
        let caller_addr = Address::from_string(&caller);
        ProtocolConfig::require_admin(&env, &caller_addr)?;

        let mut config = InterestRateStorage::get_config(&env);
        config.base_rate = rate;
        config.last_update = env.ledger().timestamp();
        InterestRateStorage::save_config(&env, &config);

        // Update current rates
        InterestRateStorage::update_state(&env);

        Ok(())
    }

    /// Set the kink utilization point (admin only)
    pub fn set_kink_utilization(
        env: Env,
        caller: String,
        utilization: i128,
    ) -> Result<(), ProtocolError> {
        let caller_addr = Address::from_string(&caller);
        ProtocolConfig::require_admin(&env, &caller_addr)?;

        let mut config = InterestRateStorage::get_config(&env);
        config.kink_utilization = utilization;
        config.last_update = env.ledger().timestamp();
        InterestRateStorage::save_config(&env, &config);

        // Update current rates
        InterestRateStorage::update_state(&env);

        Ok(())
    }

    /// Set the rate multiplier (admin only)
    pub fn set_multiplier(env: Env, caller: String, multiplier: i128) -> Result<(), ProtocolError> {
        let caller_addr = Address::from_string(&caller);
        ProtocolConfig::require_admin(&env, &caller_addr)?;

        let mut config = InterestRateStorage::get_config(&env);
        config.multiplier = multiplier;
        config.last_update = env.ledger().timestamp();
        InterestRateStorage::save_config(&env, &config);

        // Update current rates
        InterestRateStorage::update_state(&env);

        Ok(())
    }

    /// Set the reserve factor (admin only)
    pub fn set_reserve_factor(env: Env, caller: String, factor: i128) -> Result<(), ProtocolError> {
        let caller_addr = Address::from_string(&caller);
        ProtocolConfig::require_admin(&env, &caller_addr)?;

        let mut config = InterestRateStorage::get_config(&env);
        config.reserve_factor = factor;
        config.last_update = env.ledger().timestamp();
        InterestRateStorage::save_config(&env, &config);

        // Update current rates
        InterestRateStorage::update_state(&env);

        Ok(())
    }

    /// Set rate limits (admin only)
    pub fn set_rate_limits(
        env: Env,
        caller: String,
        floor: i128,
        ceiling: i128,
    ) -> Result<(), ProtocolError> {
        let caller_addr = Address::from_string(&caller);
        ProtocolConfig::require_admin(&env, &caller_addr)?;

        let mut config = InterestRateStorage::get_config(&env);
        config.rate_floor = floor;
        config.rate_ceiling = ceiling;
        config.last_update = env.ledger().timestamp();
        InterestRateStorage::save_config(&env, &config);

        // Update current rates
        InterestRateStorage::update_state(&env);

        Ok(())
    }

    /// Emergency rate adjustment (admin only)
    pub fn emergency_rate_adjustment(
        env: Env,
        caller: String,
        new_rate: i128,
    ) -> Result<(), ProtocolError> {
        let caller_addr = Address::from_string(&caller);
        ProtocolConfig::require_admin(&env, &caller_addr)?;

        let mut state = InterestRateStorage::get_state(&env);
        state.current_borrow_rate = new_rate;
        state.last_accrual_time = env.ledger().timestamp();
        InterestRateStorage::save_state(&env, &state);

        Ok(())
    }

    /// Get current interest rates
    pub fn get_current_rates(env: Env) -> Result<(i128, i128), ProtocolError> {
        let state = InterestRateStorage::update_state(&env);
        Ok((state.current_borrow_rate, state.current_supply_rate))
    }

    /// Get utilization metrics
    pub fn get_utilization_metrics(env: Env) -> Result<(i128, i128, i128), ProtocolError> {
        let state = InterestRateStorage::update_state(&env);
        Ok((
            state.utilization_rate,
            state.total_borrowed,
            state.total_supplied,
        ))
    }

    /// Get user's accrued interest
    pub fn get_user_accrued_interest(
        env: Env,
        user: String,
    ) -> Result<(i128, i128), ProtocolError> {
        let user_addr = Address::from_string(&user);
        let mut position =
            StateHelper::get_position(&env, &user_addr).unwrap_or(Position::new(user_addr, 0, 0));

        // Accrue interest for the position
        let state = InterestRateStorage::update_state(&env);
        InterestRateManager::accrue_interest_for_position(
            &env,
            &mut position,
            state.current_borrow_rate,
            state.current_supply_rate,
        );

        Ok((position.borrow_interest, position.supply_interest))
    }

    /// Manually accrue interest (anyone can call)
    pub fn accrue_interest(env: Env) -> Result<(), ProtocolError> {
        InterestRateStorage::update_state(&env);
        Ok(())
    }

    /// Get interest rate configuration
    pub fn get_interest_rate_config(
        env: Env,
    ) -> Result<(i128, i128, i128, i128, i128, i128, u64), ProtocolError> {
        let config = InterestRateStorage::get_config(&env);
        Ok((
            config.base_rate,
            config.kink_utilization,
            config.multiplier,
            config.reserve_factor,
            config.rate_floor,
            config.rate_ceiling,
            config.last_update,
        ))
    }

    /// Minimum collateral ratio required (e.g., 150%)
    const MIN_COLLATERAL_RATIO: i128 = 150;

    // --- Core Protocol Function Placeholders ---

    /// Deposit collateral into the protocol
<<<<<<< HEAD
    pub fn deposit_collateral(env: Env, depositor: String, amount: i128) -> Result<(), ProtocolError> {
        ReentrancyGuard::enter(&env)?;
        let result = (|| {
            if depositor.is_empty() {
                return Err(ProtocolError::InvalidAddress);
            }
            if amount <= 0 {
                return Err(ProtocolError::InvalidAmount);
            }
            // Check if deposit is paused
            let risk_config = RiskConfigStorage::get(&env);
            if risk_config.pause_deposit {
                return Err(ProtocolError::ProtocolPaused);
            }
            let depositor_addr = Address::from_string(&depositor);
            if FrozenAccounts::is_frozen(&env, &depositor_addr) {
                SecurityMonitor::record_suspicious(&env, &depositor_addr, "deposit while frozen");
                return Err(ProtocolError::Unauthorized);
            }
            let mut position = StateHelper::get_position(&env, &depositor_addr)
                .unwrap_or(Position::new(depositor_addr.clone(), 0, 0));
            // Accrue interest before updating position
            let state = InterestRateStorage::update_state(&env);
            InterestRateManager::accrue_interest_for_position(
                &env,
                &mut position,
                state.current_borrow_rate,
                state.current_supply_rate,
            );
            position.collateral += amount;
            StateHelper::save_position(&env, &position);
            // Update total supplied amount
            let mut ir_state = InterestRateStorage::get_state(&env);
            ir_state.total_supplied += amount;
            InterestRateStorage::save_state(&env, &ir_state);
            // Collect any accrued supply interest as protocol fees
            if position.supply_interest > 0 {
                let config = InterestRateStorage::get_config(&env);
                let (_, supply_fee) = InterestRateManager::collect_fees_from_interest(
                    &env, 0, position.supply_interest, config.reserve_factor
                );
                if supply_fee > 0 {
                    let mut reserve_data = ReserveStorage::get_reserve_data(&env);
                    reserve_data.total_fees_collected += supply_fee;
                    reserve_data.current_reserves += supply_fee;
                    ReserveStorage::save_reserve_data(&env, &reserve_data);
                    // Update revenue metrics
                    let mut metrics = ReserveStorage::get_revenue_metrics(&env);
                    metrics.total_supply_fees += supply_fee;
                    ReserveStorage::save_revenue_metrics(&env, &metrics);
                    ProtocolEvent::FeesCollected { 
                        amount: supply_fee, 
                        source: String::from_str(&env, "supply") 
                    }.emit(&env);
                }
            }
            ProtocolEvent::Deposit { user: depositor, amount, asset: String::from_str(&env, "XLM") }.emit(&env);
            Ok(())
        })();
        ReentrancyGuard::exit(&env);
        result
=======
    pub fn deposit_collateral(
        env: Env,
        depositor: String,
        amount: i128,
    ) -> Result<(), ProtocolError> {
        if depositor.is_empty() {
            return Err(ProtocolError::InvalidAddress);
        }
        if amount <= 0 {
            return Err(ProtocolError::InvalidAmount);
        }

        // Check if deposit is paused
        let risk_config = RiskConfigStorage::get(&env);
        if risk_config.pause_deposit {
            return Err(ProtocolError::ProtocolPaused);
        }
        let depositor_addr = Address::from_string(&depositor);
        if FrozenAccounts::is_frozen(&env, &depositor_addr) {
            return Err(ProtocolError::Unauthorized);
        }
        let mut position = StateHelper::get_position(&env, &depositor_addr)
            .unwrap_or(Position::new(depositor_addr.clone(), 0, 0));

        // Accrue interest before updating position
        let state = InterestRateStorage::update_state(&env);
        InterestRateManager::accrue_interest_for_position(
            &env,
            &mut position,
            state.current_borrow_rate,
            state.current_supply_rate,
        );

        position.collateral += amount;
        StateHelper::save_position(&env, &position);

        // Update total supplied amount
        let mut ir_state = InterestRateStorage::get_state(&env);
        ir_state.total_supplied += amount;
        InterestRateStorage::save_state(&env, &ir_state);

        // Collect any accrued supply interest as protocol fees
        if position.supply_interest > 0 {
            let config = InterestRateStorage::get_config(&env);
            let (_, supply_fee) = InterestRateManager::collect_fees_from_interest(
                &env,
                0,
                position.supply_interest,
                config.reserve_factor,
            );
            if supply_fee > 0 {
                let mut reserve_data = ReserveStorage::get_reserve_data(&env);
                reserve_data.total_fees_collected += supply_fee;
                reserve_data.current_reserves += supply_fee;
                ReserveStorage::save_reserve_data(&env, &reserve_data);

                // Update revenue metrics
                let mut metrics = ReserveStorage::get_revenue_metrics(&env);
                metrics.total_supply_fees += supply_fee;
                ReserveStorage::save_revenue_metrics(&env, &metrics);

                ProtocolEvent::FeesCollected {
                    amount: supply_fee,
                    source: String::from_str(&env, "supply"),
                }
                .emit(&env);
            }
        }

        ProtocolEvent::Deposit {
            user: depositor,
            amount,
            asset: String::from_str(&env, "XLM"),
        }
        .emit(&env);
        Ok(())
>>>>>>> 83290247
    }

    /// Borrow assets from the protocol with dynamic risk check
    pub fn borrow(env: Env, borrower: String, amount: i128) -> Result<(), ProtocolError> {
<<<<<<< HEAD
        ReentrancyGuard::enter(&env)?;
        let result = (|| {
            if borrower.is_empty() {
                return Err(ProtocolError::InvalidAddress);
            }
            if amount <= 0 {
                return Err(ProtocolError::InvalidAmount);
            }
            // Check if borrow is paused
            let risk_config = RiskConfigStorage::get(&env);
            if risk_config.pause_borrow {
                return Err(ProtocolError::ProtocolPaused);
            }
            let borrower_addr = Address::from_string(&borrower);
            if FrozenAccounts::is_frozen(&env, &borrower_addr) {
                SecurityMonitor::record_suspicious(&env, &borrower_addr, "borrow while frozen");
                return Err(ProtocolError::Unauthorized);
            }
            let mut position = StateHelper::get_position(&env, &borrower_addr)
                .unwrap_or(Position::new(borrower_addr.clone(), 0, 0));
            // Accrue interest before updating position
            let state = InterestRateStorage::update_state(&env);
            InterestRateManager::accrue_interest_for_position(
                &env,
                &mut position,
                state.current_borrow_rate,
                state.current_supply_rate,
            );
            let new_debt = position.debt + amount;
            let mut new_position = position.clone();
            new_position.debt = new_debt;
            let min_ratio = ProtocolConfig::get_min_collateral_ratio(&env);
            let ratio = StateHelper::dynamic_collateral_ratio::<RealPriceOracle>(&env, &new_position);
            if ratio < min_ratio {
                SecurityMonitor::record_suspicious(&env, &borrower_addr, "borrow below collateral ratio");
                return Err(ProtocolError::InsufficientCollateralRatio);
            }
            position.debt = new_debt;
            StateHelper::save_position(&env, &position);
            // Update total borrowed amount
            let mut ir_state = InterestRateStorage::get_state(&env);
            ir_state.total_borrowed += amount;
            InterestRateStorage::save_state(&env, &ir_state);
            // Collect any accrued borrow interest as protocol fees
            if position.borrow_interest > 0 {
                let config = InterestRateStorage::get_config(&env);
                let (borrow_fee, _) = InterestRateManager::collect_fees_from_interest(
                    &env, position.borrow_interest, 0, config.reserve_factor
                );
                if borrow_fee > 0 {
                    let mut reserve_data = ReserveStorage::get_reserve_data(&env);
                    reserve_data.total_fees_collected += borrow_fee;
                    reserve_data.current_reserves += borrow_fee;
                    ReserveStorage::save_reserve_data(&env, &reserve_data);
                    // Update revenue metrics
                    let mut metrics = ReserveStorage::get_revenue_metrics(&env);
                    metrics.total_borrow_fees += borrow_fee;
                    ReserveStorage::save_revenue_metrics(&env, &metrics);
                    ProtocolEvent::FeesCollected { 
                        amount: borrow_fee, 
                        source: String::from_str(&env, "borrow") 
                    }.emit(&env);
                }
            }
            ProtocolEvent::Borrow { user: borrower, amount, asset: String::from_str(&env, "XLM") }.emit(&env);
            Ok(())
        })();
        ReentrancyGuard::exit(&env);
        result
=======
        if borrower.is_empty() {
            return Err(ProtocolError::InvalidAddress);
        }
        if amount <= 0 {
            return Err(ProtocolError::InvalidAmount);
        }

        // Check if borrow is paused
        let risk_config = RiskConfigStorage::get(&env);
        if risk_config.pause_borrow {
            return Err(ProtocolError::ProtocolPaused);
        }
        let borrower_addr = Address::from_string(&borrower);
        if FrozenAccounts::is_frozen(&env, &borrower_addr) {
            return Err(ProtocolError::Unauthorized);
        }
        let mut position = StateHelper::get_position(&env, &borrower_addr)
            .unwrap_or(Position::new(borrower_addr.clone(), 0, 0));

        // Accrue interest before updating position
        let state = InterestRateStorage::update_state(&env);
        InterestRateManager::accrue_interest_for_position(
            &env,
            &mut position,
            state.current_borrow_rate,
            state.current_supply_rate,
        );

        let new_debt = position.debt + amount;
        let mut new_position = position.clone();
        new_position.debt = new_debt;
        let min_ratio = ProtocolConfig::get_min_collateral_ratio(&env);
        let ratio = StateHelper::dynamic_collateral_ratio::<RealPriceOracle>(&env, &new_position);
        if ratio < min_ratio {
            return Err(ProtocolError::InsufficientCollateralRatio);
        }
        position.debt = new_debt;
        StateHelper::save_position(&env, &position);

        // Update total borrowed amount
        let mut ir_state = InterestRateStorage::get_state(&env);
        ir_state.total_borrowed += amount;
        InterestRateStorage::save_state(&env, &ir_state);

        // Collect any accrued borrow interest as protocol fees
        if position.borrow_interest > 0 {
            let config = InterestRateStorage::get_config(&env);
            let (borrow_fee, _) = InterestRateManager::collect_fees_from_interest(
                &env,
                position.borrow_interest,
                0,
                config.reserve_factor,
            );
            if borrow_fee > 0 {
                let mut reserve_data = ReserveStorage::get_reserve_data(&env);
                reserve_data.total_fees_collected += borrow_fee;
                reserve_data.current_reserves += borrow_fee;
                ReserveStorage::save_reserve_data(&env, &reserve_data);

                // Update revenue metrics
                let mut metrics = ReserveStorage::get_revenue_metrics(&env);
                metrics.total_borrow_fees += borrow_fee;
                ReserveStorage::save_revenue_metrics(&env, &metrics);

                ProtocolEvent::FeesCollected {
                    amount: borrow_fee,
                    source: String::from_str(&env, "borrow"),
                }
                .emit(&env);
            }
        }

        ProtocolEvent::Borrow {
            user: borrower,
            amount,
            asset: String::from_str(&env, "XLM"),
        }
        .emit(&env);
        Ok(())
>>>>>>> 83290247
    }

    /// Repay borrowed assets
    pub fn repay(env: Env, repayer: String, amount: i128) -> Result<(), ProtocolError> {
<<<<<<< HEAD
        ReentrancyGuard::enter(&env)?;
        let result = (|| {
            if repayer.is_empty() {
                return Err(ProtocolError::InvalidAddress);
            }
            if amount <= 0 {
                return Err(ProtocolError::InvalidAmount);
            }
            let repayer_addr = Address::from_string(&repayer);
            if FrozenAccounts::is_frozen(&env, &repayer_addr) {
                SecurityMonitor::record_suspicious(&env, &repayer_addr, "repay while frozen");
                return Err(ProtocolError::Unauthorized);
            }
            let mut position = StateHelper::get_position(&env, &repayer_addr)
                .unwrap_or(Position::new(repayer_addr.clone(), 0, 0));
            // Accrue interest before updating position
            let state = InterestRateStorage::update_state(&env);
            InterestRateManager::accrue_interest_for_position(
                &env,
                &mut position,
                state.current_borrow_rate,
                state.current_supply_rate,
            );
            let old_debt = position.debt;
            position.debt = (position.debt - amount).max(0);
            StateHelper::save_position(&env, &position);
            // Update total borrowed amount
            let mut ir_state = InterestRateStorage::get_state(&env);
            ir_state.total_borrowed -= (old_debt - position.debt);
            InterestRateStorage::save_state(&env, &ir_state);
            ProtocolEvent::Repay { user: repayer, amount, asset: String::from_str(&env, "XLM") }.emit(&env);
            Ok(())
        })();
        ReentrancyGuard::exit(&env);
        result
=======
        if repayer.is_empty() {
            return Err(ProtocolError::InvalidAddress);
        }
        if amount <= 0 {
            return Err(ProtocolError::InvalidAmount);
        }

        // Note: Repay is typically not paused as it's beneficial for the protocol
        // But we can add pause check here if needed in the future
        let repayer_addr = Address::from_string(&repayer);
        if FrozenAccounts::is_frozen(&env, &repayer_addr) {
            return Err(ProtocolError::Unauthorized);
        }
        let mut position = StateHelper::get_position(&env, &repayer_addr).unwrap_or(Position::new(
            repayer_addr.clone(),
            0,
            0,
        ));

        // Accrue interest before updating position
        let state = InterestRateStorage::update_state(&env);
        InterestRateManager::accrue_interest_for_position(
            &env,
            &mut position,
            state.current_borrow_rate,
            state.current_supply_rate,
        );

        let old_debt = position.debt;
        position.debt = (position.debt - amount).max(0);
        StateHelper::save_position(&env, &position);

        // Update total borrowed amount
        let mut ir_state = InterestRateStorage::get_state(&env);
        ir_state.total_borrowed -= (old_debt - position.debt);
        InterestRateStorage::save_state(&env, &ir_state);

        ProtocolEvent::Repay {
            user: repayer,
            amount,
            asset: String::from_str(&env, "XLM"),
        }
        .emit(&env);
        Ok(())
>>>>>>> 83290247
    }

    /// Withdraw collateral with dynamic risk check
    pub fn withdraw(env: Env, withdrawer: String, amount: i128) -> Result<(), ProtocolError> {
        if withdrawer.is_empty() {
            return Err(ProtocolError::InvalidAddress);
        }
        if amount <= 0 {
            return Err(ProtocolError::InvalidAmount);
        }

        // Check if withdraw is paused
        let risk_config = RiskConfigStorage::get(&env);
        if risk_config.pause_withdraw {
            return Err(ProtocolError::ProtocolPaused);
        }
        let withdrawer_addr = Address::from_string(&withdrawer);
        if FrozenAccounts::is_frozen(&env, &withdrawer_addr) {
            return Err(ProtocolError::Unauthorized);
        }
        let mut position = StateHelper::get_position(&env, &withdrawer_addr)
            .unwrap_or(Position::new(withdrawer_addr.clone(), 0, 0));

        // Accrue interest before updating position
        let state = InterestRateStorage::update_state(&env);
        InterestRateManager::accrue_interest_for_position(
            &env,
            &mut position,
            state.current_borrow_rate,
            state.current_supply_rate,
        );

        if position.collateral < amount {
            return Err(ProtocolError::InsufficientCollateral);
        }
        let mut new_position = position.clone();
        new_position.collateral -= amount;
        let min_ratio = ProtocolConfig::get_min_collateral_ratio(&env);
        let ratio = StateHelper::dynamic_collateral_ratio::<RealPriceOracle>(&env, &new_position);
        if position.debt > 0 && ratio < min_ratio {
            return Err(ProtocolError::InsufficientCollateralRatio);
        }
        position.collateral = new_position.collateral;
        StateHelper::save_position(&env, &position);

        // Update total supplied amount
        let mut ir_state = InterestRateStorage::get_state(&env);
        ir_state.total_supplied -= amount;
        InterestRateStorage::save_state(&env, &ir_state);

        ProtocolEvent::Withdraw {
            user: withdrawer,
            amount,
            asset: String::from_str(&env, "XLM"),
        }
        .emit(&env);
        Ok(())
    }

    /// Liquidate undercollateralized positions using dynamic risk check
    pub fn liquidate(
        env: Env,
        liquidator: String,
        target: String,
        amount: i128,
    ) -> Result<(), ProtocolError> {
        if liquidator.is_empty() || target.is_empty() {
            return Err(ProtocolError::InvalidAddress);
        }
        if amount <= 0 {
            return Err(ProtocolError::InvalidAmount);
        }

        // Check if liquidation is paused
        let risk_config = RiskConfigStorage::get(&env);
        if risk_config.pause_liquidate {
            return Err(ProtocolError::ProtocolPaused);
        }

        let target_addr = Address::from_string(&target);
        if FrozenAccounts::is_frozen(&env, &target_addr) {
            return Err(ProtocolError::Unauthorized);
        }

        let mut position = match StateHelper::get_position(&env, &target_addr) {
            Some(pos) => pos,
            None => return Err(ProtocolError::PositionNotFound),
        };

        // Accrue interest before liquidation
        let state = InterestRateStorage::update_state(&env);
        InterestRateManager::accrue_interest_for_position(
            &env,
            &mut position,
            state.current_borrow_rate,
            state.current_supply_rate,
        );

        let min_ratio = ProtocolConfig::get_min_collateral_ratio(&env);
        let ratio = StateHelper::dynamic_collateral_ratio::<RealPriceOracle>(&env, &position);
        if ratio >= min_ratio {
            return Err(ProtocolError::NotEligibleForLiquidation);
        }

        // Apply close factor to limit liquidation amount
        let max_repay_amount = (position.debt * risk_config.close_factor) / 100_000_000;
        let repay_amount = amount.min(position.debt).min(max_repay_amount);

        if repay_amount == 0 {
            return Err(ProtocolError::InvalidAmount);
        }

        // Calculate liquidation incentive
        let incentive_amount = (repay_amount * risk_config.liquidation_incentive) / 100_000_000;
        let total_collateral_seized = repay_amount + incentive_amount;

        // Ensure we don't seize more collateral than available
        let actual_collateral_seized = total_collateral_seized.min(position.collateral);

        // Update position
        position.debt -= repay_amount;
        position.collateral -= actual_collateral_seized;
        StateHelper::save_position(&env, &position);

        // Update total borrowed amount
        let mut ir_state = InterestRateStorage::get_state(&env);
        ir_state.total_borrowed -= repay_amount;
        InterestRateStorage::save_state(&env, &ir_state);

        ProtocolEvent::Liquidate {
            user: target,
            amount: repay_amount,
            asset: String::from_str(&env, "XLM"),
        }
        .emit(&env);
        Ok(())
    }

    pub fn hello(env: Env, to: String) -> Vec<String> {
        vec![&env, String::from_str(&env, "Hello"), to]
    }

    /// Query a user's position (collateral, debt, dynamic ratio)
    pub fn get_position(env: Env, user: String) -> Result<(i128, i128, i128), ProtocolError> {
        let user_addr = Address::from_string(&user);
        let position =
            StateHelper::get_position(&env, &user_addr).unwrap_or(Position::new(user_addr, 0, 0));
        let ratio = StateHelper::dynamic_collateral_ratio::<RealPriceOracle>(&env, &position);
        Ok((position.collateral, position.debt, ratio))
    }

    /// Query protocol parameters (admin, oracle, min collateral ratio)
    pub fn get_protocol_params(env: Env) -> Result<(Address, Address, i128), ProtocolError> {
        let admin = ProtocolConfig::get_admin(&env);
        let oracle = ProtocolConfig::get_oracle(&env);
        let min_ratio = ProtocolConfig::get_min_collateral_ratio(&env);
        Ok((admin, oracle, min_ratio))
    }

    /// Query system-wide stats (total collateral, total debt)
    pub fn get_system_stats(_env: Env) -> Result<(i128, i128), ProtocolError> {
        Ok((0, 0))
    }

    /// Query event logs for a given user and event type (stub for off-chain indexer)
    ///
    /// # Parameters
    /// - `user`: The user address as a string
    /// - `event_type`: The event type as a string ("deposit", "borrow", "repay", "withdraw", "liquidate")
    ///
    /// # Returns
    /// A vector of (event_type, amount, block/tx info) tuples (stubbed)
    pub fn get_user_event_history(
        _env: Env,
        _user: String,
        _event_type: String,
    ) -> Result<Vec<(String, i128, String)>, ProtocolError> {
        // NOTE: Soroban contracts cannot query historical events on-chain.
        // This function is a stub for off-chain indexer integration.
        // In production, an off-chain service would index events and provide this data.
        Ok(Vec::new(&_env))
    }

    /// Fetch recent protocol events (stub for off-chain indexer)
    ///
    /// # Parameters
    /// - `limit`: The maximum number of events to return
    ///
    /// # Returns
    /// A vector of (event_type, user, amount, block/tx info) tuples (stubbed)
    pub fn get_recent_events(
        _env: Env,
        _limit: u32,
    ) -> Result<Vec<(String, String, i128, String)>, ProtocolError> {
        // NOTE: Soroban contracts cannot query historical events on-chain.
        // This function is a stub for off-chain indexer integration.
        // In production, an off-chain service would index events and provide this data.
        Ok(Vec::new(&_env))
    }

    /// Example: Document how to use off-chain indexers for event history
    ///
    /// # Note
    /// See the Soroban docs for event indexing: https://soroban.stellar.org/docs/learn/events
    ///
    /// # Example
    /// ```
    /// // Off-chain indexer would listen for events like:
    /// // env.events().publish((Symbol::short("deposit"), Symbol::short("user")), (Symbol::short("user"), amount));
    /// // and store them in a database for querying.
    /// ```

    pub fn event_indexer_example_doc() -> Result<(), ProtocolError> {
        Ok(())
    }

    /// Set risk parameters (admin only)
    pub fn set_risk_params(
        env: Env,
        caller: String,
        close_factor: i128,
        liquidation_incentive: i128,
    ) -> Result<(), ProtocolError> {
        let caller_addr = Address::from_string(&caller);
        ProtocolConfig::require_admin(&env, &caller_addr)?;
        let mut config = RiskConfigStorage::get(&env);
        config.close_factor = close_factor;
        config.liquidation_incentive = liquidation_incentive;
        config.last_update = env.ledger().timestamp();
        RiskConfigStorage::save(&env, &config);
        Ok(())
    }

    /// Set protocol pause switches (admin only)
    pub fn set_pause_switches(
        env: Env,
        caller: String,
        pause_borrow: bool,
        pause_deposit: bool,
        pause_withdraw: bool,
        pause_liquidate: bool,
    ) -> Result<(), ProtocolError> {
        let caller_addr = Address::from_string(&caller);
        ProtocolConfig::require_admin(&env, &caller_addr)?;
        let mut config = RiskConfigStorage::get(&env);

    /// Withdraw collateral from the protocol
    pub fn withdraw(env: Env, withdrawer: String, amount: i128) -> Result<(), ProtocolError> {
        ReentrancyGuard::enter(&env)?;
        let result = (|| {
            if withdrawer.is_empty() {
                return Err(ProtocolError::InvalidAddress);
            }
            if amount <= 0 {
                return Err(ProtocolError::InvalidAmount);
            }
            // Check if withdraw is paused
            let risk_config = RiskConfigStorage::get(&env);
            if risk_config.pause_withdraw {
                return Err(ProtocolError::ProtocolPaused);
            }
            let withdrawer_addr = Address::from_string(&withdrawer);
            if FrozenAccounts::is_frozen(&env, &withdrawer_addr) {
                return Err(ProtocolError::Unauthorized);
            }
            // Load user position
            let mut position = StateHelper::get_position(&env, &withdrawer_addr)
                .ok_or(ProtocolError::PositionNotFound)?;
            // Check sufficient collateral
            if position.collateral < amount {
                SecurityMonitor::record_suspicious(&env, &withdrawer_addr, "Insufficient collateral for withdrawal");
                return Err(ProtocolError::InsufficientCollateral);
            }
            // Simulate withdrawal and check collateral ratio
            position.collateral -= amount;
            let min_ratio = ProtocolConfig::get_min_collateral_ratio(&env);
            let ratio = StateHelper::collateral_ratio(&position);
            if ratio < min_ratio {
                SecurityMonitor::record_suspicious(&env, &withdrawer_addr, "Collateral ratio too low after withdrawal");
                return Err(ProtocolError::InsufficientCollateralRatio);
            }
            // Save updated position
            StateHelper::save_position(&env, &position);
            // Track user activity
            let mut activity = ActivityStorage::get_user_activity(&env, &withdrawer_addr)
                .unwrap_or(UserActivity::new());
            activity.record_withdrawal(amount, env.ledger().timestamp());
            ActivityStorage::save_user_activity(&env, &withdrawer_addr, &activity);
            // Emit event
            ProtocolEvent::Withdraw {
                user: withdrawer.clone(),
                amount,
                asset: String::from_str(&env, "XLM"),
            }
            .emit(&env);
            Ok(())
        })();
        ReentrancyGuard::exit(&env);
        result
    }
        config.pause_borrow = pause_borrow;
        config.pause_deposit = pause_deposit;
        config.pause_withdraw = pause_withdraw;
        config.pause_liquidate = pause_liquidate;
        config.last_update = env.ledger().timestamp();
        RiskConfigStorage::save(&env, &config);
        Ok(())
    }

    /// Get risk config
    pub fn get_risk_config(env: Env) -> (i128, i128, bool, bool, bool, bool, u64) {
        let config = RiskConfigStorage::get(&env);
        (
            config.close_factor,
            config.liquidation_incentive,
            config.pause_borrow,
            config.pause_deposit,
            config.pause_withdraw,
            config.pause_liquidate,
            config.last_update,
        )
    }

    // --- Reserve Management & Protocol Revenue Functions ---

    /// Set treasury address (admin only)
    pub fn set_treasury_address(
        env: Env,
        caller: String,
        treasury: String,
    ) -> Result<(), ProtocolError> {
        let caller_addr = Address::from_string(&caller);
        ProtocolConfig::require_admin(&env, &caller_addr)?;

        let treasury_addr = Address::from_string(&treasury);
        let mut reserve_data = ReserveStorage::get_reserve_data(&env);
        let old_address = reserve_data.treasury_address.to_string();
        reserve_data.treasury_address = treasury_addr;
        ReserveStorage::save_reserve_data(&env, &reserve_data);

        ProtocolEvent::TreasuryUpdated {
            old_address,
            new_address: treasury,
        }
        .emit(&env);

        Ok(())
    }

    /// Collect protocol fees from interest payments
    pub fn collect_protocol_fees(
        env: Env,
        caller: String,
        amount: i128,
        source: String,
    ) -> Result<(), ProtocolError> {
        let caller_addr = Address::from_string(&caller);
        ProtocolConfig::require_admin(&env, &caller_addr)?;

        if amount <= 0 {
            return Err(ProtocolError::InvalidAmount);
        }

        let mut reserve_data = ReserveStorage::get_reserve_data(&env);
        reserve_data.total_fees_collected += amount;
        reserve_data.current_reserves += amount;
        ReserveStorage::save_reserve_data(&env, &reserve_data);

        // Update revenue metrics
        let mut metrics = ReserveStorage::get_revenue_metrics(&env);
        if source == String::from_str(&env, "borrow") {
            metrics.total_borrow_fees += amount;
        } else if source == String::from_str(&env, "supply") {
            metrics.total_supply_fees += amount;
        }
        ReserveStorage::save_revenue_metrics(&env, &metrics);

        ProtocolEvent::FeesCollected { amount, source }.emit(&env);
        ProtocolEvent::ReserveUpdated {
            total_collected: reserve_data.total_fees_collected,
            current_reserves: reserve_data.current_reserves,
        }
        .emit(&env);

        Ok(())
    }

    /// Distribute fees to treasury
    pub fn distribute_fees_to_treasury(
        env: Env,
        caller: String,
        amount: i128,
    ) -> Result<(), ProtocolError> {
        let caller_addr = Address::from_string(&caller);
        ProtocolConfig::require_admin(&env, &caller_addr)?;

        if amount <= 0 {
            return Err(ProtocolError::InvalidAmount);
        }

        let mut reserve_data = ReserveStorage::get_reserve_data(&env);
        if amount > reserve_data.current_reserves {
            return Err(ProtocolError::InsufficientCollateral);
        }

        reserve_data.total_fees_distributed += amount;
        reserve_data.current_reserves -= amount;
        reserve_data.last_distribution_time = env.ledger().timestamp();
        ReserveStorage::save_reserve_data(&env, &reserve_data);

        let treasury = reserve_data.treasury_address.to_string();
        ProtocolEvent::FeesDistributed { amount, treasury }.emit(&env);
        ProtocolEvent::ReserveUpdated {
            total_collected: reserve_data.total_fees_collected,
            current_reserves: reserve_data.current_reserves,
        }
        .emit(&env);

        Ok(())
    }

    /// Emergency withdrawal of fees (admin only)
    pub fn emergency_withdraw_fees(
        env: Env,
        caller: String,
        amount: i128,
    ) -> Result<(), ProtocolError> {
        let caller_addr = Address::from_string(&caller);
        ProtocolConfig::require_admin(&env, &caller_addr)?;

        if amount <= 0 {
            return Err(ProtocolError::InvalidAmount);
        }

        let mut reserve_data = ReserveStorage::get_reserve_data(&env);
        if amount > reserve_data.current_reserves {
            return Err(ProtocolError::InsufficientCollateral);
        }

        reserve_data.current_reserves -= amount;
        ReserveStorage::save_reserve_data(&env, &reserve_data);

        ProtocolEvent::ReserveUpdated {
            total_collected: reserve_data.total_fees_collected,
            current_reserves: reserve_data.current_reserves,
        }
        .emit(&env);

        Ok(())
    }

    /// Get reserve data
    pub fn get_reserve_data(env: Env) -> (i128, i128, i128, String, u64, u64) {
        let reserve_data = ReserveStorage::get_reserve_data(&env);
        (
            reserve_data.total_fees_collected,
            reserve_data.total_fees_distributed,
            reserve_data.current_reserves,
            reserve_data.treasury_address.to_string(),
            reserve_data.last_distribution_time,
            reserve_data.distribution_frequency,
        )
    }

    /// Get revenue metrics
    pub fn get_revenue_metrics(env: Env) -> (i128, i128, i128, i128, i128) {
        let metrics = ReserveStorage::get_revenue_metrics(&env);
        (
            metrics.daily_fees,
            metrics.weekly_fees,
            metrics.monthly_fees,
            metrics.total_borrow_fees,
            metrics.total_supply_fees,
        )
    }

    /// Set distribution frequency (admin only)
    pub fn set_distribution_frequency(
        env: Env,
        caller: String,
        frequency: u64,
    ) -> Result<(), ProtocolError> {
        let caller_addr = Address::from_string(&caller);
        ProtocolConfig::require_admin(&env, &caller_addr)?;

        let mut reserve_data = ReserveStorage::get_reserve_data(&env);
        reserve_data.distribution_frequency = frequency;
        ReserveStorage::save_reserve_data(&env, &reserve_data);

        Ok(())
    }

    // --- Multi-Asset Support Functions ---

    /// Add a new asset to the protocol (admin only)
    pub fn add_asset(
        env: Env,
        caller: String,
        symbol: String,
        decimals: u32,
        oracle_address: String,
        min_collateral_ratio: i128,
    ) -> Result<(), ProtocolError> {
        let caller_addr = Address::from_string(&caller);
        ProtocolConfig::require_admin(&env, &caller_addr)?;

        if symbol.is_empty() {
            return Err(ProtocolError::InvalidAsset);
        }

        if decimals == 0 {
            return Err(ProtocolError::InvalidAmount);
        }

        let oracle_addr = Address::from_string(&oracle_address);

        // Check if asset already exists
        if AssetStorage::get_asset_info(&env, &symbol).is_some() {
            return Err(ProtocolError::AlreadyInitialized);
        }

        // Create new asset info
        let asset_info =
            AssetInfo::new(symbol.clone(), decimals, oracle_addr, min_collateral_ratio);
        AssetStorage::save_asset_info(&env, &symbol, &asset_info);

        // Update registry
        let mut registry = AssetStorage::get_registry(&env);
        registry.supported_assets.push_back(symbol.clone());
        registry.last_update = env.ledger().timestamp();
        AssetStorage::save_registry(&env, &registry);

        ProtocolEvent::AssetAdded {
            asset: symbol.clone(),
            symbol: asset_info.symbol,
            decimals: asset_info.decimals,
        }
        .emit(&env);

        Ok(())
    }

    /// Set asset parameters (admin only)
    pub fn set_asset_params(
        env: Env,
        caller: String,
        asset: String,
        min_collateral_ratio: i128,
        close_factor: i128,
        liquidation_incentive: i128,
        base_rate: i128,
        reserve_factor: i128,
    ) -> Result<(), ProtocolError> {
        let caller_addr = Address::from_string(&caller);
        ProtocolConfig::require_admin(&env, &caller_addr)?;

        let mut asset_info =
            AssetStorage::get_asset_info(&env, &asset).ok_or(ProtocolError::AssetNotSupported)?;

        // Update parameters
        let old_ratio = asset_info.min_collateral_ratio;
        asset_info.min_collateral_ratio = min_collateral_ratio;
        asset_info.risk_config.close_factor = close_factor;
        asset_info.risk_config.liquidation_incentive = liquidation_incentive;
        asset_info.interest_config.base_rate = base_rate;
        asset_info.interest_config.reserve_factor = reserve_factor;
        asset_info.last_update = env.ledger().timestamp();

        AssetStorage::save_asset_info(&env, &asset, &asset_info);

        ProtocolEvent::AssetUpdated {
            asset: asset.clone(),
            parameter: String::from_str(&env, "min_collateral_ratio"),
            old_value: String::from_str(&env, "old_ratio"),
            new_value: String::from_str(&env, "new_ratio"),
        }
        .emit(&env);

        Ok(())
    }

    /// Get asset information
    pub fn get_asset_info(
        env: Env,
        asset: String,
    ) -> Result<(String, u32, String, i128, bool, bool), ProtocolError> {
        let asset_info =
            AssetStorage::get_asset_info(&env, &asset).ok_or(ProtocolError::AssetNotSupported)?;

        Ok((
            asset_info.symbol,
            asset_info.decimals,
            asset_info.oracle_address.to_string(),
            asset_info.min_collateral_ratio,
            asset_info.deposit_enabled,
            asset_info.borrow_enabled,
        ))
    }

    /// Get list of supported assets
    pub fn get_supported_assets(env: Env) -> Vec<String> {
        let registry = AssetStorage::get_registry(&env);
        registry.supported_assets
    }

    /// Enable/disable asset for deposits (admin only)
    pub fn set_asset_deposit_enabled(
        env: Env,
        caller: String,
        asset: String,
        enabled: bool,
    ) -> Result<(), ProtocolError> {
        let caller_addr = Address::from_string(&caller);
        ProtocolConfig::require_admin(&env, &caller_addr)?;

        let mut asset_info =
            AssetStorage::get_asset_info(&env, &asset).ok_or(ProtocolError::AssetNotSupported)?;

        asset_info.deposit_enabled = enabled;
        asset_info.last_update = env.ledger().timestamp();
        AssetStorage::save_asset_info(&env, &asset, &asset_info);

        let reason = if enabled { "enabled" } else { "disabled" };
        ProtocolEvent::AssetDisabled {
            asset: asset.clone(),
            reason: String::from_str(&env, reason),
        }
        .emit(&env);

        Ok(())
    }

    /// Enable/disable asset for borrowing (admin only)
    pub fn set_asset_borrow_enabled(
        env: Env,
        caller: String,
        asset: String,
        enabled: bool,
    ) -> Result<(), ProtocolError> {
        let caller_addr = Address::from_string(&caller);
        ProtocolConfig::require_admin(&env, &caller_addr)?;

        let mut asset_info =
            AssetStorage::get_asset_info(&env, &asset).ok_or(ProtocolError::AssetNotSupported)?;

        asset_info.borrow_enabled = enabled;
        asset_info.last_update = env.ledger().timestamp();
        AssetStorage::save_asset_info(&env, &asset, &asset_info);

        let reason = if enabled { "enabled" } else { "disabled" };
        ProtocolEvent::AssetDisabled {
            asset: asset.clone(),
            reason: String::from_str(&env, reason),
        }
        .emit(&env);

        Ok(())
    }

    // --- Activity Tracking Functions ---

    /// Track user activity for analytics
    pub fn track_user_activity(
        env: Env,
        user: String,
        action: String,
        amount: i128,
    ) -> Result<(), ProtocolError> {
        let user_addr = Address::from_string(&user);
        let timestamp = env.ledger().timestamp();

        let mut activity =
            ActivityStorage::get_user_activity(&env, &user_addr).unwrap_or_else(UserActivity::new);

        if action == String::from_str(&env, "deposit") {
            activity.record_deposit(amount, timestamp);
        } else if action == String::from_str(&env, "withdrawal") {
            activity.record_withdrawal(amount, timestamp);
        } else if action == String::from_str(&env, "borrow") {
            activity.record_borrow(amount, timestamp);
        } else if action == String::from_str(&env, "repayment") {
            activity.record_repayment(amount, timestamp);
        } else {
            return Err(ProtocolError::Unknown);
        }

        ActivityStorage::save_user_activity(&env, &user_addr, &activity);

        ProtocolEvent::UserActivityTracked {
            user: user.clone(),
            action,
            amount,
            timestamp,
        }
        .emit(&env);

        Ok(())
    }

    /// Get user activity metrics
    pub fn get_user_activity(
        env: Env,
        user: String,
    ) -> Result<(i128, i128, i128, i128, u64, u32), ProtocolError> {
        let user_addr = Address::from_string(&user);

        let activity =
            ActivityStorage::get_user_activity(&env, &user_addr).unwrap_or_else(UserActivity::new);

        Ok((
            activity.total_deposits,
            activity.total_withdrawals,
            activity.total_borrows,
            activity.total_repayments,
            activity.last_activity,
            activity.activity_count,
        ))
    }

    /// Get protocol-wide activity statistics
    pub fn get_protocol_activity(env: Env) -> (u32, u32, u32, u32, u64) {
        let activity = ActivityStorage::get_protocol_activity(&env);

        (
            activity.total_users,
            activity.active_users_24h,
            activity.active_users_7d,
            activity.total_transactions,
            activity.last_update,
        )
    }

    /// Update protocol activity statistics (admin only)
    pub fn update_protocol_stats(
        env: Env,
        caller: String,
        total_users: u32,
        active_users_24h: u32,
        active_users_7d: u32,
        total_transactions: u32,
    ) -> Result<(), ProtocolError> {
        let caller_addr = Address::from_string(&caller);
        ProtocolConfig::require_admin(&env, &caller_addr)?;

        let mut activity = ActivityStorage::get_protocol_activity(&env);
        let timestamp = env.ledger().timestamp();

        activity.update_stats(
            total_users,
            active_users_24h,
            active_users_7d,
            total_transactions,
            timestamp,
        );
        ActivityStorage::save_protocol_activity(&env, &activity);

        ProtocolEvent::ProtocolStatsUpdated {
            total_users,
            active_users_24h,
            total_transactions,
        }
        .emit(&env);

        Ok(())
    }

    /// Get recent user activities (simplified version)
    pub fn get_recent_activity(
        env: Env,
        user: String,
    ) -> Result<(String, i128, u64), ProtocolError> {
        let user_addr = Address::from_string(&user);

        let activity =
            ActivityStorage::get_user_activity(&env, &user_addr).unwrap_or_else(UserActivity::new);

        if activity.activity_count == 0 {
            return Err(ProtocolError::PositionNotFound);
        }

        // Return the most recent activity info
        let last_action = if activity.total_repayments > 0 {
            "repayment"
        } else if activity.total_borrows > 0 {
            "borrow"
        } else if activity.total_withdrawals > 0 {
            "withdrawal"
        } else {
            "deposit"
        };

        let last_amount = activity
            .total_repayments
            .max(activity.total_borrows)
            .max(activity.total_withdrawals)
            .max(activity.total_deposits);

        Ok((
            String::from_str(&env, last_action),
            last_amount,
            activity.last_activity,
        ))
    }

    /// Freeze a user account (admin only)
    pub fn freeze_account(env: Env, caller: String, user: String) -> Result<(), ProtocolError> {
        let caller_addr = Address::from_string(&caller);
        ProtocolConfig::require_admin(&env, &caller_addr)?;
        let user_addr = Address::from_string(&user);
        FrozenAccounts::freeze(&env, &user_addr);
        ProtocolEvent::AccountFrozen { user }.emit(&env);
        Ok(())
    }

    /// Unfreeze a user account (admin only)
    pub fn unfreeze_account(env: Env, caller: String, user: String) -> Result<(), ProtocolError> {
        let caller_addr = Address::from_string(&caller);
        ProtocolConfig::require_admin(&env, &caller_addr)?;
        let user_addr = Address::from_string(&user);
        FrozenAccounts::unfreeze(&env, &user_addr);
        ProtocolEvent::AccountUnfrozen { user }.emit(&env);
        Ok(())
    }

    /// Query if a user is frozen
    pub fn is_account_frozen(env: Env, user: String) -> bool {
        let user_addr = Address::from_string(&user);
        FrozenAccounts::is_frozen(&env, &user_addr)
    }
}

mod test;

// Additional documentation and module expansion will be added as features are implemented.

// Add doc comments and placeholder for future event logic
// pub enum ProtocolEvent { ... }
// impl ProtocolEvent { ... }

/// Storage helper for per-user freezing
pub struct FrozenAccounts;

impl FrozenAccounts {
    fn key(user: &Address) -> Symbol {
        let env = Env::default();
        let user_str = user.to_string();
        Symbol::new(&env, &user_str.to_string())
    }
    pub fn freeze(env: &Env, user: &Address) {
        env.storage().instance().set(&Self::key(user), &true);
    }
    pub fn unfreeze(env: &Env, user: &Address) {
        env.storage().instance().set(&Self::key(user), &false);
    }
    pub fn is_frozen(env: &Env, user: &Address) -> bool {
        env.storage()
            .instance()
            .get::<Symbol, bool>(&Self::key(user))
            .unwrap_or(false)
    }
}

// --- Governance: Multi-Admin Support ---

// Storage key for admin set
const ADMIN_SET_KEY: &str = "admin_set";

// Event types for admin changes
#[derive(Clone, Debug, Eq, PartialEq)]
#[soroban_sdk::contracttype] // or #[soroban_sdk::contractevent]
pub enum GovernanceEvent {
    // Change from named fields to tuple fields
    AdminAdded(Address, Address),                // (admin, by)
    AdminRemoved(Address, Address),              // (admin, by)
    AdminTransferred(Address, Address, Address), // (old_admin, new_admin, by)
}

// Helper: get admin set
fn get_admin_set(e: &Env) -> Vec<Address> {
    e.storage()
        .instance()
        .get(&ADMIN_SET_KEY)
        .unwrap_or_else(|| {
            let mut set = Vec::new(e);
            // Fallback: add legacy single admin if present
            if let Some(admin) = e.storage().instance().get::<_, Address>(&"admin") {
                set.push_back(admin.clone());
            }
            set
        })
}

// Helper: save admin set
fn save_admin_set(e: &Env, set: &Vec<Address>) {
    e.storage().instance().set(&ADMIN_SET_KEY, set);
}

// Helper: is admin
fn is_admin(e: &Env, addr: &Address) -> bool {
    let admins = get_admin_set(e);
    admins.contains(addr)
}

// Add admin (admin only)
pub fn add_admin(e: Env, admin: Address, new_admin: Address) -> Result<(), ProtocolError> {
    if !is_admin(&e, &admin) {
        return Err(ProtocolError::Unauthorized);
    }
    let mut admins = get_admin_set(&e);
    if admins.contains(&new_admin) {
        return Err(ProtocolError::AlreadyExists);
    }
    admins.push_back(new_admin.clone());
    save_admin_set(&e, &admins);
    // Event: GovernanceEvent::AdminAdded { admin: new_admin, by: admin }
    Ok(())
}

// Remove admin (admin only, cannot remove last admin)
pub fn remove_admin(e: Env, admin: Address, remove_admin: Address) -> Result<(), ProtocolError> {
    if !is_admin(&e, &admin) {
        return Err(ProtocolError::Unauthorized);
    }
    let mut admins = get_admin_set(&e);
    if !admins.contains(&remove_admin) {
        return Err(ProtocolError::NotFound);
    }
    if admins.len() == 1 {
        return Err(ProtocolError::InvalidOperation); // cannot remove last admin
    }
    // Remove the admin by finding its index and removing it
    for i in 0..admins.len() {
        if admins.get(i).unwrap() == remove_admin {
            admins.remove(i);
            break;
        }
    }
    save_admin_set(&e, &admins);
    // Event: GovernanceEvent::AdminRemoved { admin: remove_admin, by: admin }
    Ok(())
}

// Transfer admin (admin only)
pub fn transfer_admin(e: Env, admin: Address, new_admin: Address) -> Result<(), ProtocolError> {
    if !is_admin(&e, &admin) {
        return Err(ProtocolError::Unauthorized);
    }
    let mut admins = get_admin_set(&e);
    if !admins.contains(&admin) {
        return Err(ProtocolError::NotFound);
    }
    // Remove the old admin and add the new one
    for i in 0..admins.len() {
        if admins.get(i).unwrap() == admin {
            admins.remove(i);
            break;
        }
    }
    admins.push_back(new_admin.clone());
    save_admin_set(&e, &admins);
    // Event: GovernanceEvent::AdminTransferred { old_admin: admin, new_admin: new_admin.clone(), by: admin }
    Ok(())
}

// Query: get admin list
pub fn get_admins(e: Env) -> Vec<Address> {
    get_admin_set(&e).into()
}

// Query: is address admin
pub fn is_address_admin(e: Env, addr: Address) -> bool {
    is_admin(&e, &addr)
}

// --- Permissionless Market Listing ---

// Storage keys for proposals
const PROPOSAL_COUNTER_KEY: &str = "proposal_counter";
const PROPOSAL_PREFIX: &str = "proposal_";

// Proposal status enum
#[soroban_sdk::contracttype]
#[derive(Clone, Debug, Eq, PartialEq)]
pub enum ProposalStatus {
    Pending,
    Approved,
    Rejected,
    Cancelled,
}

// Asset proposal struct
#[soroban_sdk::contracttype]
#[derive(Clone, Debug, Eq, PartialEq)]
pub struct AssetProposal {
    pub id: u32,
    pub proposer: Address,
    pub symbol: String,
    pub name: String,
    pub oracle_address: Address,
    pub collateral_factor: u32,
    pub borrow_factor: u32,
    pub status: ProposalStatus,
    pub created_at: u64,
}

// Event types for proposal actions
#[soroban_sdk::contracttype]
#[derive(Clone, Debug, Eq, PartialEq)]
pub enum ProposalEvent {
    AssetProposed(u32, Address, String, String),
    AssetApproved(u32, Address, String),
    AssetRejected(u32, Address, String),
    AssetCancelled(u32, Address, String),
}

// Helper: get next proposal ID
fn get_next_proposal_id(e: &Env) -> u32 {
    let current = e
        .storage()
        .instance()
        .get(&PROPOSAL_COUNTER_KEY)
        .unwrap_or(0u32);
    let next = current + 1;
    e.storage().instance().set(&PROPOSAL_COUNTER_KEY, &next);
    next
}

// Helper: get proposal storage key
fn get_proposal_key(proposal_id: u32) -> String {
    let env = Env::default();
    let mut key = String::from_str(&env, PROPOSAL_PREFIX);
    let id_str = proposal_id.to_string();
    let rust_key = key.to_string();
    let rust_id = id_str.to_string();
    let combined = format!("{}{}", rust_key, rust_id);
    key = String::from_str(&env, &combined);
    key
}

// Helper: save proposal
fn save_proposal(e: &Env, proposal: &AssetProposal) {
    let key = get_proposal_key(proposal.id);
    e.storage().instance().set(&key, proposal);
}

// Helper: get proposal
fn get_proposal(e: &Env, proposal_id: u32) -> Option<AssetProposal> {
    let key = get_proposal_key(proposal_id);
    e.storage().instance().get(&key)
}

// Propose new asset (anyone can propose)
pub fn propose_asset(
    e: Env,
    proposer: Address,
    symbol: String,
    name: String,
    oracle_address: Address,
    collateral_factor: u32,
    borrow_factor: u32,
) -> Result<u32, ProtocolError> {
    // Validate inputs
    if symbol.len() > 10 || name.len() > 50 {
        return Err(ProtocolError::InvalidInput);
    }
    if collateral_factor > 10000 || borrow_factor > 10000 {
        return Err(ProtocolError::InvalidInput);
    }

    let proposal_id = get_next_proposal_id(&e);
    let proposal = AssetProposal {
        id: proposal_id,
        proposer: proposer.clone(),
        symbol: symbol.clone(),
        name: name.clone(),
        oracle_address,
        collateral_factor,
        borrow_factor,
        status: ProposalStatus::Pending,
        created_at: e.ledger().timestamp(),
    };

    save_proposal(&e, &proposal);
    // Event: ProposalEvent::AssetProposed(proposal_id, proposer, symbol, name)
    Ok(proposal_id)
}

// Approve asset proposal (admin only)
pub fn approve_proposal(e: Env, admin: Address, proposal_id: u32) -> Result<(), ProtocolError> {
    if !is_admin(&e, &admin) {
        return Err(ProtocolError::Unauthorized);
    }
    let mut proposal = get_proposal(&e, proposal_id).ok_or(ProtocolError::NotFound)?;
    if proposal.status != ProposalStatus::Pending {
        return Err(ProtocolError::InvalidOperation);
    }
    // Create the asset (hardcode decimals to 7 for now)
    Contract::add_asset(
        e.clone(),
        admin.to_string(),
        proposal.symbol.clone(),
        7, // default decimals
        proposal.oracle_address.to_string(),
        proposal.collateral_factor as i128,
    )?;
    // Update proposal status
    proposal.status = ProposalStatus::Approved;
    save_proposal(&e, &proposal);
    // Event: ProposalEvent::AssetApproved { proposal_id, admin, symbol: proposal.symbol }
    Ok(())
}

// Reject asset proposal (admin only)
pub fn reject_proposal(e: Env, admin: Address, proposal_id: u32) -> Result<(), ProtocolError> {
    if !is_admin(&e, &admin) {
        return Err(ProtocolError::Unauthorized);
    }

    let mut proposal = get_proposal(&e, proposal_id).ok_or(ProtocolError::NotFound)?;

    if proposal.status != ProposalStatus::Pending {
        return Err(ProtocolError::InvalidOperation);
    }

    proposal.status = ProposalStatus::Rejected;
    save_proposal(&e, &proposal);

    // Event: ProposalEvent::AssetRejected { proposal_id, admin, symbol: proposal.symbol }
    Ok(())
}

// Cancel proposal (proposer only)
pub fn cancel_proposal(e: Env, proposer: Address, proposal_id: u32) -> Result<(), ProtocolError> {
    let mut proposal = get_proposal(&e, proposal_id).ok_or(ProtocolError::NotFound)?;

    if proposal.proposer != proposer {
        return Err(ProtocolError::Unauthorized);
    }

    if proposal.status != ProposalStatus::Pending {
        return Err(ProtocolError::InvalidOperation);
    }

    proposal.status = ProposalStatus::Cancelled;
    save_proposal(&e, &proposal);

    // Event: ProposalEvent::AssetCancelled { proposal_id, proposer, symbol: proposal.symbol }
    Ok(())
}

// Query: get proposal by ID
pub fn get_proposal_by_id(e: Env, proposal_id: u32) -> Option<AssetProposal> {
    get_proposal(&e, proposal_id)
}

// Query: get all proposals (basic implementation)
pub fn get_all_proposals(e: Env) -> Vec<AssetProposal> {
    let mut proposals = Vec::new(&e);
    let counter = e
        .storage()
        .instance()
        .get(&PROPOSAL_COUNTER_KEY)
        .unwrap_or(0u32);

    for i in 1..=counter {
        if let Some(proposal) = get_proposal(&e, i) {
            proposals.push_back(proposal);
        }
    }

    proposals
}

// Query: get proposals by status
pub fn get_proposals_by_status(e: Env, status: ProposalStatus) -> Vec<AssetProposal> {
    let all_proposals = get_all_proposals(e.clone());
    let mut filtered = Vec::new(&e);

    for proposal in all_proposals.iter() {
        if proposal.status == status {
            filtered.push_back(proposal);
        }
    }

    filtered
}<|MERGE_RESOLUTION|>--- conflicted
+++ resolved
@@ -1817,76 +1817,10 @@
     const MIN_COLLATERAL_RATIO: i128 = 150;
 
     // --- Core Protocol Function Placeholders ---
-
-    /// Deposit collateral into the protocol
-<<<<<<< HEAD
-    pub fn deposit_collateral(env: Env, depositor: String, amount: i128) -> Result<(), ProtocolError> {
-        ReentrancyGuard::enter(&env)?;
-        let result = (|| {
-            if depositor.is_empty() {
-                return Err(ProtocolError::InvalidAddress);
-            }
-            if amount <= 0 {
-                return Err(ProtocolError::InvalidAmount);
-            }
-            // Check if deposit is paused
-            let risk_config = RiskConfigStorage::get(&env);
-            if risk_config.pause_deposit {
-                return Err(ProtocolError::ProtocolPaused);
-            }
-            let depositor_addr = Address::from_string(&depositor);
-            if FrozenAccounts::is_frozen(&env, &depositor_addr) {
-                SecurityMonitor::record_suspicious(&env, &depositor_addr, "deposit while frozen");
-                return Err(ProtocolError::Unauthorized);
-            }
-            let mut position = StateHelper::get_position(&env, &depositor_addr)
-                .unwrap_or(Position::new(depositor_addr.clone(), 0, 0));
-            // Accrue interest before updating position
-            let state = InterestRateStorage::update_state(&env);
-            InterestRateManager::accrue_interest_for_position(
-                &env,
-                &mut position,
-                state.current_borrow_rate,
-                state.current_supply_rate,
-            );
-            position.collateral += amount;
-            StateHelper::save_position(&env, &position);
-            // Update total supplied amount
-            let mut ir_state = InterestRateStorage::get_state(&env);
-            ir_state.total_supplied += amount;
-            InterestRateStorage::save_state(&env, &ir_state);
-            // Collect any accrued supply interest as protocol fees
-            if position.supply_interest > 0 {
-                let config = InterestRateStorage::get_config(&env);
-                let (_, supply_fee) = InterestRateManager::collect_fees_from_interest(
-                    &env, 0, position.supply_interest, config.reserve_factor
-                );
-                if supply_fee > 0 {
-                    let mut reserve_data = ReserveStorage::get_reserve_data(&env);
-                    reserve_data.total_fees_collected += supply_fee;
-                    reserve_data.current_reserves += supply_fee;
-                    ReserveStorage::save_reserve_data(&env, &reserve_data);
-                    // Update revenue metrics
-                    let mut metrics = ReserveStorage::get_revenue_metrics(&env);
-                    metrics.total_supply_fees += supply_fee;
-                    ReserveStorage::save_revenue_metrics(&env, &metrics);
-                    ProtocolEvent::FeesCollected { 
-                        amount: supply_fee, 
-                        source: String::from_str(&env, "supply") 
-                    }.emit(&env);
-                }
-            }
-            ProtocolEvent::Deposit { user: depositor, amount, asset: String::from_str(&env, "XLM") }.emit(&env);
-            Ok(())
-        })();
-        ReentrancyGuard::exit(&env);
-        result
-=======
-    pub fn deposit_collateral(
-        env: Env,
-        depositor: String,
-        amount: i128,
-    ) -> Result<(), ProtocolError> {
+/// Deposit collateral into the protocol
+pub fn deposit_collateral(env: Env, depositor: String, amount: i128) -> Result<(), ProtocolError> {
+    ReentrancyGuard::enter(&env)?;
+    let result = (|| {
         if depositor.is_empty() {
             return Err(ProtocolError::InvalidAddress);
         }
@@ -1899,10 +1833,13 @@
         if risk_config.pause_deposit {
             return Err(ProtocolError::ProtocolPaused);
         }
+
         let depositor_addr = Address::from_string(&depositor);
         if FrozenAccounts::is_frozen(&env, &depositor_addr) {
+            SecurityMonitor::record_suspicious(&env, &depositor_addr, "deposit while frozen");
             return Err(ProtocolError::Unauthorized);
         }
+
         let mut position = StateHelper::get_position(&env, &depositor_addr)
             .unwrap_or(Position::new(depositor_addr.clone(), 0, 0));
 
@@ -1957,83 +1894,16 @@
             asset: String::from_str(&env, "XLM"),
         }
         .emit(&env);
-        Ok(())
->>>>>>> 83290247
-    }
-
-    /// Borrow assets from the protocol with dynamic risk check
-    pub fn borrow(env: Env, borrower: String, amount: i128) -> Result<(), ProtocolError> {
-<<<<<<< HEAD
-        ReentrancyGuard::enter(&env)?;
-        let result = (|| {
-            if borrower.is_empty() {
-                return Err(ProtocolError::InvalidAddress);
-            }
-            if amount <= 0 {
-                return Err(ProtocolError::InvalidAmount);
-            }
-            // Check if borrow is paused
-            let risk_config = RiskConfigStorage::get(&env);
-            if risk_config.pause_borrow {
-                return Err(ProtocolError::ProtocolPaused);
-            }
-            let borrower_addr = Address::from_string(&borrower);
-            if FrozenAccounts::is_frozen(&env, &borrower_addr) {
-                SecurityMonitor::record_suspicious(&env, &borrower_addr, "borrow while frozen");
-                return Err(ProtocolError::Unauthorized);
-            }
-            let mut position = StateHelper::get_position(&env, &borrower_addr)
-                .unwrap_or(Position::new(borrower_addr.clone(), 0, 0));
-            // Accrue interest before updating position
-            let state = InterestRateStorage::update_state(&env);
-            InterestRateManager::accrue_interest_for_position(
-                &env,
-                &mut position,
-                state.current_borrow_rate,
-                state.current_supply_rate,
-            );
-            let new_debt = position.debt + amount;
-            let mut new_position = position.clone();
-            new_position.debt = new_debt;
-            let min_ratio = ProtocolConfig::get_min_collateral_ratio(&env);
-            let ratio = StateHelper::dynamic_collateral_ratio::<RealPriceOracle>(&env, &new_position);
-            if ratio < min_ratio {
-                SecurityMonitor::record_suspicious(&env, &borrower_addr, "borrow below collateral ratio");
-                return Err(ProtocolError::InsufficientCollateralRatio);
-            }
-            position.debt = new_debt;
-            StateHelper::save_position(&env, &position);
-            // Update total borrowed amount
-            let mut ir_state = InterestRateStorage::get_state(&env);
-            ir_state.total_borrowed += amount;
-            InterestRateStorage::save_state(&env, &ir_state);
-            // Collect any accrued borrow interest as protocol fees
-            if position.borrow_interest > 0 {
-                let config = InterestRateStorage::get_config(&env);
-                let (borrow_fee, _) = InterestRateManager::collect_fees_from_interest(
-                    &env, position.borrow_interest, 0, config.reserve_factor
-                );
-                if borrow_fee > 0 {
-                    let mut reserve_data = ReserveStorage::get_reserve_data(&env);
-                    reserve_data.total_fees_collected += borrow_fee;
-                    reserve_data.current_reserves += borrow_fee;
-                    ReserveStorage::save_reserve_data(&env, &reserve_data);
-                    // Update revenue metrics
-                    let mut metrics = ReserveStorage::get_revenue_metrics(&env);
-                    metrics.total_borrow_fees += borrow_fee;
-                    ReserveStorage::save_revenue_metrics(&env, &metrics);
-                    ProtocolEvent::FeesCollected { 
-                        amount: borrow_fee, 
-                        source: String::from_str(&env, "borrow") 
-                    }.emit(&env);
-                }
-            }
-            ProtocolEvent::Borrow { user: borrower, amount, asset: String::from_str(&env, "XLM") }.emit(&env);
-            Ok(())
-        })();
-        ReentrancyGuard::exit(&env);
-        result
-=======
+
+        Ok(())
+    })();
+    ReentrancyGuard::exit(&env);
+    result
+}
+/// Borrow assets from the protocol with dynamic risk check
+pub fn borrow(env: Env, borrower: String, amount: i128) -> Result<(), ProtocolError> {
+    ReentrancyGuard::enter(&env)?;
+    let result = (|| {
         if borrower.is_empty() {
             return Err(ProtocolError::InvalidAddress);
         }
@@ -2046,10 +1916,13 @@
         if risk_config.pause_borrow {
             return Err(ProtocolError::ProtocolPaused);
         }
+
         let borrower_addr = Address::from_string(&borrower);
         if FrozenAccounts::is_frozen(&env, &borrower_addr) {
+            SecurityMonitor::record_suspicious(&env, &borrower_addr, "borrow while frozen");
             return Err(ProtocolError::Unauthorized);
         }
+
         let mut position = StateHelper::get_position(&env, &borrower_addr)
             .unwrap_or(Position::new(borrower_addr.clone(), 0, 0));
 
@@ -2065,11 +1938,14 @@
         let new_debt = position.debt + amount;
         let mut new_position = position.clone();
         new_position.debt = new_debt;
+
         let min_ratio = ProtocolConfig::get_min_collateral_ratio(&env);
         let ratio = StateHelper::dynamic_collateral_ratio::<RealPriceOracle>(&env, &new_position);
         if ratio < min_ratio {
+            SecurityMonitor::record_suspicious(&env, &borrower_addr, "borrow below collateral ratio");
             return Err(ProtocolError::InsufficientCollateralRatio);
         }
+
         position.debt = new_debt;
         StateHelper::save_position(&env, &position);
 
@@ -2112,49 +1988,17 @@
             asset: String::from_str(&env, "XLM"),
         }
         .emit(&env);
-        Ok(())
->>>>>>> 83290247
-    }
-
-    /// Repay borrowed assets
-    pub fn repay(env: Env, repayer: String, amount: i128) -> Result<(), ProtocolError> {
-<<<<<<< HEAD
-        ReentrancyGuard::enter(&env)?;
-        let result = (|| {
-            if repayer.is_empty() {
-                return Err(ProtocolError::InvalidAddress);
-            }
-            if amount <= 0 {
-                return Err(ProtocolError::InvalidAmount);
-            }
-            let repayer_addr = Address::from_string(&repayer);
-            if FrozenAccounts::is_frozen(&env, &repayer_addr) {
-                SecurityMonitor::record_suspicious(&env, &repayer_addr, "repay while frozen");
-                return Err(ProtocolError::Unauthorized);
-            }
-            let mut position = StateHelper::get_position(&env, &repayer_addr)
-                .unwrap_or(Position::new(repayer_addr.clone(), 0, 0));
-            // Accrue interest before updating position
-            let state = InterestRateStorage::update_state(&env);
-            InterestRateManager::accrue_interest_for_position(
-                &env,
-                &mut position,
-                state.current_borrow_rate,
-                state.current_supply_rate,
-            );
-            let old_debt = position.debt;
-            position.debt = (position.debt - amount).max(0);
-            StateHelper::save_position(&env, &position);
-            // Update total borrowed amount
-            let mut ir_state = InterestRateStorage::get_state(&env);
-            ir_state.total_borrowed -= (old_debt - position.debt);
-            InterestRateStorage::save_state(&env, &ir_state);
-            ProtocolEvent::Repay { user: repayer, amount, asset: String::from_str(&env, "XLM") }.emit(&env);
-            Ok(())
-        })();
-        ReentrancyGuard::exit(&env);
-        result
-=======
+
+        Ok(())
+    })();
+    ReentrancyGuard::exit(&env);
+    result
+}
+
+/// Repay borrowed assets
+pub fn repay(env: Env, repayer: String, amount: i128) -> Result<(), ProtocolError> {
+    ReentrancyGuard::enter(&env)?;
+    let result = (|| {
         if repayer.is_empty() {
             return Err(ProtocolError::InvalidAddress);
         }
@@ -2162,17 +2006,14 @@
             return Err(ProtocolError::InvalidAmount);
         }
 
-        // Note: Repay is typically not paused as it's beneficial for the protocol
-        // But we can add pause check here if needed in the future
         let repayer_addr = Address::from_string(&repayer);
         if FrozenAccounts::is_frozen(&env, &repayer_addr) {
+            SecurityMonitor::record_suspicious(&env, &repayer_addr, "repay while frozen");
             return Err(ProtocolError::Unauthorized);
         }
-        let mut position = StateHelper::get_position(&env, &repayer_addr).unwrap_or(Position::new(
-            repayer_addr.clone(),
-            0,
-            0,
-        ));
+
+        let mut position = StateHelper::get_position(&env, &repayer_addr)
+            .unwrap_or(Position::new(repayer_addr.clone(), 0, 0));
 
         // Accrue interest before updating position
         let state = InterestRateStorage::update_state(&env);
@@ -2198,9 +2039,13 @@
             asset: String::from_str(&env, "XLM"),
         }
         .emit(&env);
-        Ok(())
->>>>>>> 83290247
-    }
+
+        Ok(())
+    })();
+    ReentrancyGuard::exit(&env);
+    result
+}
+
 
     /// Withdraw collateral with dynamic risk check
     pub fn withdraw(env: Env, withdrawer: String, amount: i128) -> Result<(), ProtocolError> {
