--- conflicted
+++ resolved
@@ -340,13 +340,9 @@
 
     pub fn get_user_analytics_for_user(env: &Env, user: &Address) -> UserAnalytics {
         let analytics_map = Self::get_user_analytics(env);
-<<<<<<< HEAD
         analytics_map
             .get(user.clone())
             .unwrap_or_else(UserAnalytics::new)
-=======
-        analytics_map.get(user.clone()).unwrap_or_default()
->>>>>>> 7a60ae50
     }
 
     pub fn update_user_analytics(env: &Env, user: &Address, analytics: &UserAnalytics) {
@@ -363,11 +359,7 @@
             .unwrap_or_else(|| Map::new(env))
     }
 
-<<<<<<< HEAD
     pub fn put_asset_analytics(env: &Env, analytics: &Map<Address, AssetAnalytics>) {
-=======
-    pub fn _put_asset_analytics(env: &Env, analytics: &Map<Address, AssetAnalytics>) {
->>>>>>> 7a60ae50
         env.storage()
             .instance()
             .set(&Self::asset_analytics_key(env), analytics);
